---
depends_on: []
kind: pipeline
name: pr-verify-drone
node:
  type: no-parallel
platform:
  arch: amd64
  os: linux
services: []
steps:
- commands:
  - echo $DRONE_RUNNER_NAME
  image: alpine:3.15
  name: identify-runner
- commands:
  - mkdir -p bin
  - curl -fL -o bin/grabpl https://grafana-downloads.storage.googleapis.com/grafana-build-pipeline/v2.9.52/grabpl
  - chmod +x bin/grabpl
  image: byrnedo/alpine-curl:0.1.8
  name: grabpl
- commands:
  - ./bin/grabpl verify-drone
  depends_on:
  - grabpl
  image: byrnedo/alpine-curl:0.1.8
  name: lint-drone
trigger:
  event:
  - pull_request
  paths:
    exclude:
    - docs/**
    - '*.md'
    include:
    - scripts/drone/**
    - .drone.yml
    - .drone.star
type: docker
volumes:
- host:
    path: /var/run/docker.sock
  name: docker
---
depends_on: []
kind: pipeline
name: pr-test-frontend
node:
  type: no-parallel
platform:
  arch: amd64
  os: linux
services: []
steps:
- commands:
  - echo $DRONE_RUNNER_NAME
  image: alpine:3.15
  name: identify-runner
- commands:
  - mkdir -p bin
  - curl -fL -o bin/grabpl https://grafana-downloads.storage.googleapis.com/grafana-build-pipeline/v2.9.52/grabpl
  - chmod +x bin/grabpl
  image: byrnedo/alpine-curl:0.1.8
  name: grabpl
- commands:
  - ./bin/grabpl gen-version --build-id ${DRONE_BUILD_NUMBER}
  depends_on:
  - grabpl
  image: grafana/build-container:1.5.7
  name: gen-version
- commands:
  - yarn install --immutable
  depends_on:
  - grabpl
  image: grafana/build-container:1.5.7
  name: yarn-install
- commands:
  - yarn run prettier:check
  - yarn run lint
  - yarn run i18n:compile
  - yarn run typecheck
  depends_on:
  - yarn-install
  environment:
    TEST_MAX_WORKERS: 50%
  image: grafana/build-container:1.5.7
  name: lint-frontend
- commands:
  - yarn betterer ci
  depends_on:
  - yarn-install
  failure: ignore
  image: grafana/build-container:1.5.7
  name: betterer-frontend
- commands:
  - yarn run ci:test-frontend
  depends_on:
  - yarn-install
  environment:
    TEST_MAX_WORKERS: 50%
  image: grafana/build-container:1.5.7
  name: test-frontend
trigger:
  event:
  - pull_request
  paths:
    exclude:
    - docs/**
    - '*.md'
    - pkg/**
    - packaging/**
    - go.sum
    - go.mod
    include: []
type: docker
volumes:
- host:
    path: /var/run/docker.sock
  name: docker
---
depends_on: []
kind: pipeline
name: pr-test-backend
node:
  type: no-parallel
platform:
  arch: amd64
  os: linux
services: []
steps:
- commands:
  - echo $DRONE_RUNNER_NAME
  image: alpine:3.15
  name: identify-runner
- commands:
  - mkdir -p bin
  - curl -fL -o bin/grabpl https://grafana-downloads.storage.googleapis.com/grafana-build-pipeline/v2.9.52/grabpl
  - chmod +x bin/grabpl
  image: byrnedo/alpine-curl:0.1.8
  name: grabpl
- commands:
  - ./bin/grabpl gen-version --build-id ${DRONE_BUILD_NUMBER}
  depends_on:
  - grabpl
  image: grafana/build-container:1.5.7
  name: gen-version
- commands:
  - '# It is required that code generated from Thema/CUE be committed and in sync
    with its inputs.'
  - '# The following command will fail if running code generators produces any diff
    in output.'
  - CODEGEN_VERIFY=1 make gen-cue
  depends_on: []
  image: grafana/build-container:1.5.7
  name: verify-gen-cue
- commands:
  - make gen-go
  depends_on:
  - verify-gen-cue
  image: grafana/build-container:1.5.7
  name: wire-install
- commands:
  - |-
    echo -e "unknwon
    referer
    errorstring
    eror
    iam
    wan" > words_to_ignore.txt
  - codespell -I words_to_ignore.txt docs/
  - rm words_to_ignore.txt
  image: grafana/build-container:1.5.7
  name: codespell
- commands:
  - ./bin/grabpl shellcheck
  depends_on:
  - grabpl
  image: grafana/build-container:1.5.7
  name: shellcheck
- commands:
  - make lint-go
  depends_on:
  - wire-install
  environment:
    CGO_ENABLED: "1"
  image: grafana/build-container:1.5.7
  name: lint-backend
- commands:
  - go test -short -covermode=atomic -timeout=30m ./pkg/...
  depends_on:
  - wire-install
  image: grafana/build-container:1.5.7
  name: test-backend
- commands:
  - go test -run Integration -covermode=atomic -timeout=30m ./pkg/...
  depends_on:
  - wire-install
  image: grafana/build-container:1.5.7
  name: test-backend-integration
trigger:
  event:
  - pull_request
  paths:
    exclude:
    - docs/**
    - '*.md'
    include:
    - pkg/**
    - packaging/**
    - .drone.yml
    - conf/**
    - go.sum
    - go.mod
    - public/app/plugins/**/plugin.json
type: docker
volumes:
- host:
    path: /var/run/docker.sock
  name: docker
---
depends_on: []
kind: pipeline
name: pr-build-e2e
node:
  type: no-parallel
platform:
  arch: amd64
  os: linux
services: []
steps:
- commands:
  - echo $DRONE_RUNNER_NAME
  image: alpine:3.15
  name: identify-runner
- commands:
  - mkdir -p bin
  - curl -fL -o bin/grabpl https://grafana-downloads.storage.googleapis.com/grafana-build-pipeline/v2.9.52/grabpl
  - chmod +x bin/grabpl
  image: byrnedo/alpine-curl:0.1.8
  name: grabpl
- commands:
  - ./bin/grabpl gen-version --build-id ${DRONE_BUILD_NUMBER}
  depends_on:
  - grabpl
  image: grafana/build-container:1.5.7
  name: gen-version
- commands:
  - '# It is required that code generated from Thema/CUE be committed and in sync
    with its inputs.'
  - '# The following command will fail if running code generators produces any diff
    in output.'
  - CODEGEN_VERIFY=1 make gen-cue
  depends_on: []
  image: grafana/build-container:1.5.7
  name: verify-gen-cue
- commands:
  - make gen-go
  depends_on:
  - verify-gen-cue
  image: grafana/build-container:1.5.7
  name: wire-install
- commands:
  - yarn install --immutable
  depends_on:
  - grabpl
  image: grafana/build-container:1.5.7
  name: yarn-install
- failure: ignore
  image: grafana/drone-downstream
  name: trigger-enterprise-downstream
  settings:
    params:
    - SOURCE_BUILD_NUMBER=${DRONE_COMMIT}
    - SOURCE_COMMIT=${DRONE_COMMIT}
    - OSS_PULL_REQUEST=${DRONE_PULL_REQUEST}
    repositories:
    - grafana/grafana-enterprise@${DRONE_SOURCE_BRANCH}
    server: https://drone.grafana.net
    token:
      from_secret: drone_token
- commands:
  - ./bin/grabpl build-backend --jobs 8 --edition oss --build-id ${DRONE_BUILD_NUMBER}
  depends_on:
  - gen-version
  - wire-install
  image: grafana/build-container:1.5.7
  name: build-backend
- commands:
  - ./bin/grabpl build-frontend --jobs 8 --edition oss --build-id ${DRONE_BUILD_NUMBER}
  depends_on:
  - gen-version
  - yarn-install
  environment:
    NODE_OPTIONS: --max_old_space_size=8192
  image: grafana/build-container:1.5.7
  name: build-frontend
- commands:
  - ./bin/grabpl build-frontend-packages --jobs 8 --edition oss --build-id ${DRONE_BUILD_NUMBER}
  depends_on:
  - gen-version
  - yarn-install
  environment:
    NODE_OPTIONS: --max_old_space_size=8192
  image: grafana/build-container:1.5.7
  name: build-frontend-packages
- commands:
  - ./bin/grabpl build-plugins --jobs 8 --edition oss
  depends_on:
  - gen-version
  - yarn-install
  environment: null
  image: grafana/build-container:1.5.7
  name: build-plugins
- commands:
  - . scripts/build/gpg-test-vars.sh && ./bin/grabpl package --jobs 8 --edition oss
    --build-id ${DRONE_BUILD_NUMBER} --variants linux-amd64,linux-amd64-musl,darwin-amd64,windows-amd64
  depends_on:
  - build-plugins
  - build-backend
  - build-frontend
  - build-frontend-packages
  environment: null
  image: grafana/build-container:1.5.7
  name: package
- commands:
  - ./scripts/grafana-server/start-server
  depends_on:
  - build-plugins
  - build-backend
  - build-frontend
  - build-frontend-packages
  detach: true
  environment:
    ARCH: linux-amd64
    PORT: 3001
  image: grafana/build-container:1.5.7
  name: grafana-server
- commands:
  - apt-get install -y netcat
  - ./bin/grabpl e2e-tests --port 3001 --suite dashboards-suite
  depends_on:
  - grafana-server
  environment:
    HOST: grafana-server
  image: cypress/included:9.5.1-node16.14.0-slim-chrome99-ff97
  name: end-to-end-tests-dashboards-suite
- commands:
  - apt-get install -y netcat
  - ./bin/grabpl e2e-tests --port 3001 --suite smoke-tests-suite
  depends_on:
  - grafana-server
  environment:
    HOST: grafana-server
  image: cypress/included:9.5.1-node16.14.0-slim-chrome99-ff97
  name: end-to-end-tests-smoke-tests-suite
- commands:
  - apt-get install -y netcat
  - ./bin/grabpl e2e-tests --port 3001 --suite panels-suite
  depends_on:
  - grafana-server
  environment:
    HOST: grafana-server
  image: cypress/included:9.5.1-node16.14.0-slim-chrome99-ff97
  name: end-to-end-tests-panels-suite
- commands:
  - apt-get install -y netcat
  - ./bin/grabpl e2e-tests --port 3001 --suite various-suite
  depends_on:
  - grafana-server
  environment:
    HOST: grafana-server
  image: cypress/included:9.5.1-node16.14.0-slim-chrome99-ff97
  name: end-to-end-tests-various-suite
- commands:
  - apt-get update
  - apt-get install -yq zip
  - ls -lah ./e2e
  - find ./e2e -type f -name "*.mp4"
  - printenv GCP_GRAFANA_UPLOAD_ARTIFACTS_KEY > /tmp/gcpkey_upload_artifacts.json
  - gcloud auth activate-service-account --key-file=/tmp/gcpkey_upload_artifacts.json
  - find ./e2e -type f -name "*spec.ts.mp4" | zip e2e/videos.zip -@
  - gsutil cp e2e/videos.zip gs://$${E2E_TEST_ARTIFACTS_BUCKET}/${DRONE_BUILD_NUMBER}/artifacts/videos/videos.zip
  - export E2E_ARTIFACTS_VIDEO_ZIP=https://storage.googleapis.com/$${E2E_TEST_ARTIFACTS_BUCKET}/${DRONE_BUILD_NUMBER}/artifacts/videos/videos.zip
  - 'echo "E2E Test artifacts uploaded to: $${E2E_ARTIFACTS_VIDEO_ZIP}"'
  - 'curl -X POST https://api.github.com/repos/${DRONE_REPO}/statuses/${DRONE_COMMIT_SHA}
    -H "Authorization: token $${GITHUB_TOKEN}" -d "{\"state\":\"success\",\"target_url\":\"$${E2E_ARTIFACTS_VIDEO_ZIP}\",
    \"description\": \"Click on the details to download e2e recording videos\", \"context\":
    \"e2e_artifacts\"}"'
  depends_on:
  - end-to-end-tests-dashboards-suite
  - end-to-end-tests-panels-suite
  - end-to-end-tests-smoke-tests-suite
  - end-to-end-tests-various-suite
  environment:
    E2E_TEST_ARTIFACTS_BUCKET: releng-pipeline-artifacts-dev
    GCP_GRAFANA_UPLOAD_ARTIFACTS_KEY:
      from_secret: gcp_upload_artifacts_key
    GITHUB_TOKEN:
      from_secret: github_token
  image: google/cloud-sdk:367.0.0
  name: e2e-tests-artifacts-upload
  when:
    status:
    - success
    - failure
- commands:
  - yarn storybook:build
  - ./bin/grabpl verify-storybook
  depends_on:
  - build-frontend
  - build-frontend-packages
  environment:
    NODE_OPTIONS: --max_old_space_size=4096
  image: grafana/build-container:1.5.7
  name: build-storybook
- commands:
  - yarn wait-on http://$HOST:$PORT
  - pa11y-ci --config .pa11yci-pr.conf.js
  depends_on:
  - grafana-server
  environment:
    GRAFANA_MISC_STATS_API_KEY:
      from_secret: grafana_misc_stats_api_key
    HOST: grafana-server
    PORT: 3001
  failure: always
  image: grafana/docker-puppeteer:1.0.0
  name: test-a11y-frontend
- commands:
  - ls dist/*.tar.gz*
  - cp dist/*.tar.gz* packaging/docker/
  depends_on:
  - package
  image: grafana/build-container:1.5.7
  name: copy-packages-for-docker
- commands:
  - ./bin/grabpl build-docker --edition oss -archs amd64
  depends_on:
  - copy-packages-for-docker
  environment:
    GCP_KEY:
      from_secret: gcp_key
  image: google/cloud-sdk
  name: build-docker-images
  volumes:
  - name: docker
    path: /var/run/docker.sock
trigger:
  event:
  - pull_request
  paths:
    exclude:
    - '*.md'
    - docs/**
    - latest.json
type: docker
volumes:
- host:
    path: /var/run/docker.sock
  name: docker
---
depends_on: []
kind: pipeline
name: pr-integration-tests
node:
  type: no-parallel
platform:
  arch: amd64
  os: linux
services:
- environment:
    PGDATA: /var/lib/postgresql/data/pgdata
    POSTGRES_DB: grafanatest
    POSTGRES_PASSWORD: grafanatest
    POSTGRES_USER: grafanatest
  image: postgres:12.3-alpine
  name: postgres
  volumes:
  - name: postgres
    path: /var/lib/postgresql/data/pgdata
- environment:
    MYSQL_DATABASE: grafana_tests
    MYSQL_PASSWORD: password
    MYSQL_ROOT_PASSWORD: rootpass
    MYSQL_USER: grafana
  image: mysql:5.6.48
  name: mysql
  volumes:
  - name: mysql
    path: /var/lib/mysql
steps:
- commands:
  - mkdir -p bin
  - curl -fL -o bin/grabpl https://grafana-downloads.storage.googleapis.com/grafana-build-pipeline/v2.9.52/grabpl
  - chmod +x bin/grabpl
  image: byrnedo/alpine-curl:0.1.8
  name: grabpl
- commands:
  - echo $DRONE_RUNNER_NAME
  image: alpine:3.15
  name: identify-runner
- commands:
  - '# It is required that code generated from Thema/CUE be committed and in sync
    with its inputs.'
  - '# The following command will fail if running code generators produces any diff
    in output.'
  - CODEGEN_VERIFY=1 make gen-cue
  depends_on: []
  image: grafana/build-container:1.5.7
  name: verify-gen-cue
- commands:
  - make gen-go
  depends_on:
  - verify-gen-cue
  image: grafana/build-container:1.5.7
  name: wire-install
- commands:
  - apt-get update
  - apt-get install -yq postgresql-client
  - dockerize -wait tcp://postgres:5432 -timeout 120s
  - psql -p 5432 -h postgres -U grafanatest -d grafanatest -f devenv/docker/blocks/postgres_tests/setup.sql
  - go clean -testcache
  - go list './pkg/...' | xargs -I {} sh -c 'go test -run Integration -covermode=atomic
    -timeout=30m {}'
  depends_on:
  - wire-install
  environment:
    GRAFANA_TEST_DB: postgres
    PGPASSWORD: grafanatest
    POSTGRES_HOST: postgres
  image: grafana/build-container:1.5.7
  name: postgres-integration-tests
- commands:
  - apt-get update
  - apt-get install -yq default-mysql-client
  - dockerize -wait tcp://mysql:3306 -timeout 120s
  - cat devenv/docker/blocks/mysql_tests/setup.sql | mysql -h mysql -P 3306 -u root
    -prootpass
  - go clean -testcache
  - go list './pkg/...' | xargs -I {} sh -c 'go test -run Integration -covermode=atomic
    -timeout=30m {}'
  depends_on:
  - wire-install
  environment:
    GRAFANA_TEST_DB: mysql
    MYSQL_HOST: mysql
  image: grafana/build-container:1.5.7
  name: mysql-integration-tests
trigger:
  event:
  - pull_request
  paths:
    exclude:
    - '*.md'
    - docs/**
    - latest.json
type: docker
volumes:
- host:
    path: /var/run/docker.sock
  name: docker
- name: postgres
  temp:
    medium: memory
- name: mysql
  temp:
    medium: memory
---
kind: pipeline
name: pr-docs
node:
  type: no-parallel
steps:
- commands:
<<<<<<< HEAD
=======
  - mkdir -p bin
  - curl -fL -o bin/grabpl https://grafana-downloads.storage.googleapis.com/grafana-build-pipeline/v2.9.52/grabpl
  - chmod +x bin/grabpl
  image: byrnedo/alpine-curl:0.1.8
  name: grabpl
- commands:
>>>>>>> 7bb644d9
  - echo $DRONE_RUNNER_NAME
  image: alpine:3.15
  name: identify-runner
- command:
  - go
  - build
  - -o
  - /var/scribe/pipeline
  - ./pkg/build/ci
  environment:
    CGO_ENABLED: "0"
    GOARCH: amd64
    GOOS: linux
  image: grafana/shipwright:go-v0.9.17
  name: builtin-compile-pipeline
  volumes:
  - name: scribe
    path: /var/scribe
- commands:
  - /var/scribe/pipeline -step=1 -build-id=$DRONE_BUILD_NUMBER -state=file:///var/scribe-state/state.json
    -log-level=debug -version=v0.9.17 ./pkg/build/ci
  depends_on:
  - builtin-compile-pipeline
  image: grafana/shipwright:v0.9.17
  name: download_grabpl
  volumes:
  - name: scribe
    path: /var/scribe
  - name: scribe-state
    path: /var/scribe-state
- commands:
  - /var/scribe/pipeline -step=2 -build-id=$DRONE_BUILD_NUMBER -state=file:///var/scribe-state/state.json
    -log-level=debug -version=v0.9.17 ./pkg/build/ci
  depends_on:
  - download_grabpl
  image: grafana/build-container:1.5.7
  name: yarn_install
  volumes:
  - name: scribe
    path: /var/scribe
  - name: scribe-state
    path: /var/scribe-state
- commands:
  - /var/scribe/pipeline -step=5 -build-id=$DRONE_BUILD_NUMBER -state=file:///var/scribe-state/state.json
    -log-level=debug -version=v0.9.17 ./pkg/build/ci
  depends_on:
  - yarn_install
  image: grafana/build-container:1.5.7
  name: codespell
  volumes:
  - name: scribe
    path: /var/scribe
  - name: scribe-state
    path: /var/scribe-state
- commands:
  - /var/scribe/pipeline -step=6 -build-id=$DRONE_BUILD_NUMBER -state=file:///var/scribe-state/state.json
    -log-level=debug -version=v0.9.17 ./pkg/build/ci
  depends_on:
  - yarn_install
  image: grafana/build-container:1.5.7
  name: lint_docs
  volumes:
  - name: scribe
    path: /var/scribe
  - name: scribe-state
    path: /var/scribe-state
- commands:
  - /var/scribe/pipeline -step=8 -build-id=$DRONE_BUILD_NUMBER -state=file:///var/scribe-state/state.json
    -log-level=debug -version=v0.9.17 ./pkg/build/ci
  depends_on:
  - codespell
  - lint_docs
  image: grafana/build-container:1.5.7
  name: build_frontend_package
  volumes:
  - name: scribe
    path: /var/scribe
  - name: scribe-state
    path: /var/scribe-state
- commands:
  - /var/scribe/pipeline -step=9 -build-id=$DRONE_BUILD_NUMBER -state=file:///var/scribe-state/state.json
    -log-level=debug -version=v0.9.17 ./pkg/build/ci
  depends_on:
  - build_frontend_package
  image: grafana/build-container:1.5.7
  name: build_frontend_documentation
  volumes:
  - name: scribe
    path: /var/scribe
  - name: scribe-state
    path: /var/scribe-state
- commands:
  - /var/scribe/pipeline -step=10 -build-id=$DRONE_BUILD_NUMBER -state=file:///var/scribe-state/state.json
    -log-level=debug -version=v0.9.17 ./pkg/build/ci
  depends_on:
  - build_frontend_documentation
  image: grafana/docs-base:latest
  name: build_documentation_website
  volumes:
  - name: scribe
    path: /var/scribe
  - name: scribe-state
    path: /var/scribe-state
trigger:
  event:
  - pull_request
  paths:
    include:
    - '*.md'
    - docs/**
    - packages/**
    - latest.json
type: docker
volumes:
- name: scribe
  temp: {}
- name: scribe-state
  temp: {}
- host:
    path: /var/run/docker.sock
  name: docker_socket
---
kind: pipeline
name: main-docs
node:
  type: no-parallel
steps:
- commands:
<<<<<<< HEAD
=======
  - mkdir -p bin
  - curl -fL -o bin/grabpl https://grafana-downloads.storage.googleapis.com/grafana-build-pipeline/v2.9.52/grabpl
  - chmod +x bin/grabpl
  image: byrnedo/alpine-curl:0.1.8
  name: grabpl
- commands:
>>>>>>> 7bb644d9
  - echo $DRONE_RUNNER_NAME
  image: alpine:3.15
  name: identify-runner
- command:
  - go
  - build
  - -o
  - /var/scribe/pipeline
  - ./pkg/build/ci
  environment:
    CGO_ENABLED: "0"
    GOARCH: amd64
    GOOS: linux
  image: grafana/shipwright:go-v0.9.17
  name: builtin-compile-pipeline
  volumes:
  - name: scribe
    path: /var/scribe
- commands:
  - /var/scribe/pipeline -step=1 -build-id=$DRONE_BUILD_NUMBER -state=file:///var/scribe-state/state.json
    -log-level=debug -version=v0.9.17 ./pkg/build/ci
  depends_on:
  - builtin-compile-pipeline
  image: grafana/shipwright:v0.9.17
  name: download_grabpl
  volumes:
  - name: scribe
    path: /var/scribe
  - name: scribe-state
    path: /var/scribe-state
- commands:
  - /var/scribe/pipeline -step=2 -build-id=$DRONE_BUILD_NUMBER -state=file:///var/scribe-state/state.json
    -log-level=debug -version=v0.9.17 ./pkg/build/ci
  depends_on:
  - download_grabpl
  image: grafana/build-container:1.5.7
  name: yarn_install
  volumes:
  - name: scribe
    path: /var/scribe
  - name: scribe-state
    path: /var/scribe-state
- commands:
  - /var/scribe/pipeline -step=5 -build-id=$DRONE_BUILD_NUMBER -state=file:///var/scribe-state/state.json
    -log-level=debug -version=v0.9.17 ./pkg/build/ci
  depends_on:
  - yarn_install
  image: grafana/build-container:1.5.7
  name: codespell
  volumes:
  - name: scribe
    path: /var/scribe
  - name: scribe-state
    path: /var/scribe-state
- commands:
  - /var/scribe/pipeline -step=6 -build-id=$DRONE_BUILD_NUMBER -state=file:///var/scribe-state/state.json
    -log-level=debug -version=v0.9.17 ./pkg/build/ci
  depends_on:
  - yarn_install
  image: grafana/build-container:1.5.7
  name: lint_docs
  volumes:
  - name: scribe
    path: /var/scribe
  - name: scribe-state
    path: /var/scribe-state
- commands:
  - /var/scribe/pipeline -step=8 -build-id=$DRONE_BUILD_NUMBER -state=file:///var/scribe-state/state.json
    -log-level=debug -version=v0.9.17 ./pkg/build/ci
  depends_on:
  - codespell
  - lint_docs
  image: grafana/build-container:1.5.7
  name: build_frontend_package
  volumes:
  - name: scribe
    path: /var/scribe
  - name: scribe-state
    path: /var/scribe-state
- commands:
  - /var/scribe/pipeline -step=9 -build-id=$DRONE_BUILD_NUMBER -state=file:///var/scribe-state/state.json
    -log-level=debug -version=v0.9.17 ./pkg/build/ci
  depends_on:
  - build_frontend_package
  image: grafana/build-container:1.5.7
  name: build_frontend_documentation
  volumes:
  - name: scribe
    path: /var/scribe
  - name: scribe-state
    path: /var/scribe-state
- commands:
  - /var/scribe/pipeline -step=10 -build-id=$DRONE_BUILD_NUMBER -state=file:///var/scribe-state/state.json
    -log-level=debug -version=v0.9.17 ./pkg/build/ci
  depends_on:
  - build_frontend_documentation
  image: grafana/docs-base:latest
  name: build_documentation_website
  volumes:
  - name: scribe
    path: /var/scribe
  - name: scribe-state
    path: /var/scribe-state
trigger:
  branch: main
  event:
  - push
type: docker
volumes:
- name: scribe
  temp: {}
- name: scribe-state
  temp: {}
- host:
    path: /var/run/docker.sock
  name: docker_socket
---
depends_on: []
kind: pipeline
name: main-test-frontend
node:
  type: no-parallel
platform:
  arch: amd64
  os: linux
services: []
steps:
- commands:
  - echo $DRONE_RUNNER_NAME
  image: alpine:3.15
  name: identify-runner
- commands:
  - mkdir -p bin
  - curl -fL -o bin/grabpl https://grafana-downloads.storage.googleapis.com/grafana-build-pipeline/v2.9.52/grabpl
  - chmod +x bin/grabpl
  image: byrnedo/alpine-curl:0.1.8
  name: grabpl
- commands:
  - ./bin/grabpl gen-version --build-id ${DRONE_BUILD_NUMBER}
  depends_on:
  - grabpl
  image: grafana/build-container:1.5.7
  name: gen-version
- commands:
  - yarn install --immutable
  depends_on:
  - grabpl
  image: grafana/build-container:1.5.7
  name: yarn-install
- commands:
  - yarn run prettier:check
  - yarn run lint
  - yarn run i18n:compile
  - yarn run typecheck
  depends_on:
  - yarn-install
  environment:
    TEST_MAX_WORKERS: 50%
  image: grafana/build-container:1.5.7
  name: lint-frontend
- commands:
  - yarn betterer ci
  depends_on:
  - yarn-install
  failure: ignore
  image: grafana/build-container:1.5.7
  name: betterer-frontend
- commands:
  - yarn run ci:test-frontend
  depends_on:
  - yarn-install
  environment:
    TEST_MAX_WORKERS: 50%
  image: grafana/build-container:1.5.7
  name: test-frontend
trigger:
  branch: main
  event:
  - push
type: docker
volumes:
- host:
    path: /var/run/docker.sock
  name: docker
---
depends_on: []
kind: pipeline
name: main-test-backend
node:
  type: no-parallel
platform:
  arch: amd64
  os: linux
services: []
steps:
- commands:
  - echo $DRONE_RUNNER_NAME
  image: alpine:3.15
  name: identify-runner
- commands:
  - mkdir -p bin
  - curl -fL -o bin/grabpl https://grafana-downloads.storage.googleapis.com/grafana-build-pipeline/v2.9.52/grabpl
  - chmod +x bin/grabpl
  image: byrnedo/alpine-curl:0.1.8
  name: grabpl
- commands:
  - ./bin/grabpl gen-version --build-id ${DRONE_BUILD_NUMBER}
  depends_on:
  - grabpl
  image: grafana/build-container:1.5.7
  name: gen-version
- commands:
  - '# It is required that code generated from Thema/CUE be committed and in sync
    with its inputs.'
  - '# The following command will fail if running code generators produces any diff
    in output.'
  - CODEGEN_VERIFY=1 make gen-cue
  depends_on: []
  image: grafana/build-container:1.5.7
  name: verify-gen-cue
- commands:
  - make gen-go
  depends_on:
  - verify-gen-cue
  image: grafana/build-container:1.5.7
  name: wire-install
- commands:
  - ./bin/grabpl verify-drone
  depends_on:
  - grabpl
  image: byrnedo/alpine-curl:0.1.8
  name: lint-drone
- commands:
  - |-
    echo -e "unknwon
    referer
    errorstring
    eror
    iam
    wan" > words_to_ignore.txt
  - codespell -I words_to_ignore.txt docs/
  - rm words_to_ignore.txt
  image: grafana/build-container:1.5.7
  name: codespell
- commands:
  - ./bin/grabpl shellcheck
  depends_on:
  - grabpl
  image: grafana/build-container:1.5.7
  name: shellcheck
- commands:
  - make lint-go
  depends_on:
  - wire-install
  environment:
    CGO_ENABLED: "1"
  image: grafana/build-container:1.5.7
  name: lint-backend
- commands:
  - go test -short -covermode=atomic -timeout=30m ./pkg/...
  depends_on:
  - wire-install
  image: grafana/build-container:1.5.7
  name: test-backend
- commands:
  - go test -run Integration -covermode=atomic -timeout=30m ./pkg/...
  depends_on:
  - wire-install
  image: grafana/build-container:1.5.7
  name: test-backend-integration
trigger:
  branch: main
  event:
  - push
type: docker
volumes:
- host:
    path: /var/run/docker.sock
  name: docker
---
depends_on: []
kind: pipeline
name: main-build-e2e-publish
node:
  type: no-parallel
platform:
  arch: amd64
  os: linux
services: []
steps:
- commands:
  - echo $DRONE_RUNNER_NAME
  image: alpine:3.15
  name: identify-runner
- commands:
  - mkdir -p bin
  - curl -fL -o bin/grabpl https://grafana-downloads.storage.googleapis.com/grafana-build-pipeline/v2.9.52/grabpl
  - chmod +x bin/grabpl
  image: byrnedo/alpine-curl:0.1.8
  name: grabpl
- commands:
  - ./bin/grabpl gen-version --build-id ${DRONE_BUILD_NUMBER}
  depends_on:
  - grabpl
  image: grafana/build-container:1.5.7
  name: gen-version
- commands:
  - '# It is required that code generated from Thema/CUE be committed and in sync
    with its inputs.'
  - '# The following command will fail if running code generators produces any diff
    in output.'
  - CODEGEN_VERIFY=1 make gen-cue
  depends_on: []
  image: grafana/build-container:1.5.7
  name: verify-gen-cue
- commands:
  - make gen-go
  depends_on:
  - verify-gen-cue
  image: grafana/build-container:1.5.7
  name: wire-install
- commands:
  - yarn install --immutable
  depends_on:
  - grabpl
  image: grafana/build-container:1.5.7
  name: yarn-install
- commands:
  - git clone "https://$${GITHUB_TOKEN}@github.com/grafana/grafana-enterprise.git"
    --depth=1
  - cd grafana-enterprise
  - git fetch origin "refs/tags/*:refs/tags/*"
  - git tag -d $${TEST_TAG} && git push --delete origin $${TEST_TAG} && git tag $${TEST_TAG}
    && git push origin $${TEST_TAG}
  - cd -
  - git fetch origin "refs/tags/*:refs/tags/*"
  - git remote add downstream https://$${GITHUB_TOKEN}@github.com/grafana/$${DOWNSTREAM_REPO}.git
  - git tag -d $${TEST_TAG} && git push --delete downstream --quiet $${TEST_TAG} &&
    git tag $${TEST_TAG} && git push downstream $${TEST_TAG} --quiet
  environment:
    DOWNSTREAM_REPO:
      from_secret: downstream
    GITHUB_TOKEN:
      from_secret: github_token
    TEST_TAG: v0.0.0-test
  failure: ignore
  image: grafana/build-container:1.5.7
  name: trigger-test-release
  when:
    paths:
      include:
      - .drone.yml
    repo:
    - grafana/grafana
- image: grafana/drone-downstream
  name: trigger-enterprise-downstream
  settings:
    params:
    - SOURCE_BUILD_NUMBER=${DRONE_COMMIT}
    - SOURCE_COMMIT=${DRONE_COMMIT}
    repositories:
    - grafana/grafana-enterprise@main
    server: https://drone.grafana.net
    token:
      from_secret: drone_token
- commands:
  - ./bin/grabpl build-backend --jobs 8 --edition oss --build-id ${DRONE_BUILD_NUMBER}
  depends_on:
  - gen-version
  - wire-install
  image: grafana/build-container:1.5.7
  name: build-backend
- commands:
  - ./bin/grabpl build-frontend --jobs 8 --edition oss --build-id ${DRONE_BUILD_NUMBER}
  depends_on:
  - gen-version
  - yarn-install
  environment:
    NODE_OPTIONS: --max_old_space_size=8192
  image: grafana/build-container:1.5.7
  name: build-frontend
- commands:
  - ./bin/grabpl build-frontend-packages --jobs 8 --edition oss --build-id ${DRONE_BUILD_NUMBER}
  depends_on:
  - gen-version
  - yarn-install
  environment:
    NODE_OPTIONS: --max_old_space_size=8192
  image: grafana/build-container:1.5.7
  name: build-frontend-packages
- commands:
  - ./bin/grabpl build-plugins --jobs 8 --edition oss
  depends_on:
  - gen-version
  - yarn-install
  environment:
    GRAFANA_API_KEY:
      from_secret: grafana_api_key
  image: grafana/build-container:1.5.7
  name: build-plugins
- commands:
  - ./bin/grabpl package --jobs 8 --edition oss --build-id ${DRONE_BUILD_NUMBER} --sign
  depends_on:
  - build-plugins
  - build-backend
  - build-frontend
  - build-frontend-packages
  environment:
    GPG_KEY_PASSWORD:
      from_secret: gpg_key_password
    GPG_PRIV_KEY:
      from_secret: gpg_priv_key
    GPG_PUB_KEY:
      from_secret: gpg_pub_key
    GRAFANA_API_KEY:
      from_secret: grafana_api_key
  image: grafana/build-container:1.5.7
  name: package
- commands:
  - ./scripts/grafana-server/start-server
  depends_on:
  - build-plugins
  - build-backend
  - build-frontend
  - build-frontend-packages
  detach: true
  environment:
    ARCH: linux-amd64
    PORT: 3001
  image: grafana/build-container:1.5.7
  name: grafana-server
- commands:
  - apt-get install -y netcat
  - ./bin/grabpl e2e-tests --port 3001 --suite dashboards-suite
  depends_on:
  - grafana-server
  environment:
    HOST: grafana-server
  image: cypress/included:9.5.1-node16.14.0-slim-chrome99-ff97
  name: end-to-end-tests-dashboards-suite
- commands:
  - apt-get install -y netcat
  - ./bin/grabpl e2e-tests --port 3001 --suite smoke-tests-suite
  depends_on:
  - grafana-server
  environment:
    HOST: grafana-server
  image: cypress/included:9.5.1-node16.14.0-slim-chrome99-ff97
  name: end-to-end-tests-smoke-tests-suite
- commands:
  - apt-get install -y netcat
  - ./bin/grabpl e2e-tests --port 3001 --suite panels-suite
  depends_on:
  - grafana-server
  environment:
    HOST: grafana-server
  image: cypress/included:9.5.1-node16.14.0-slim-chrome99-ff97
  name: end-to-end-tests-panels-suite
- commands:
  - apt-get install -y netcat
  - ./bin/grabpl e2e-tests --port 3001 --suite various-suite
  depends_on:
  - grafana-server
  environment:
    HOST: grafana-server
  image: cypress/included:9.5.1-node16.14.0-slim-chrome99-ff97
  name: end-to-end-tests-various-suite
- commands:
  - apt-get update
  - apt-get install -yq zip
  - ls -lah ./e2e
  - find ./e2e -type f -name "*.mp4"
  - printenv GCP_GRAFANA_UPLOAD_ARTIFACTS_KEY > /tmp/gcpkey_upload_artifacts.json
  - gcloud auth activate-service-account --key-file=/tmp/gcpkey_upload_artifacts.json
  - find ./e2e -type f -name "*spec.ts.mp4" | zip e2e/videos.zip -@
  - gsutil cp e2e/videos.zip gs://$${E2E_TEST_ARTIFACTS_BUCKET}/${DRONE_BUILD_NUMBER}/artifacts/videos/videos.zip
  - export E2E_ARTIFACTS_VIDEO_ZIP=https://storage.googleapis.com/$${E2E_TEST_ARTIFACTS_BUCKET}/${DRONE_BUILD_NUMBER}/artifacts/videos/videos.zip
  - 'echo "E2E Test artifacts uploaded to: $${E2E_ARTIFACTS_VIDEO_ZIP}"'
  - 'curl -X POST https://api.github.com/repos/${DRONE_REPO}/statuses/${DRONE_COMMIT_SHA}
    -H "Authorization: token $${GITHUB_TOKEN}" -d "{\"state\":\"success\",\"target_url\":\"$${E2E_ARTIFACTS_VIDEO_ZIP}\",
    \"description\": \"Click on the details to download e2e recording videos\", \"context\":
    \"e2e_artifacts\"}"'
  depends_on:
  - end-to-end-tests-dashboards-suite
  - end-to-end-tests-panels-suite
  - end-to-end-tests-smoke-tests-suite
  - end-to-end-tests-various-suite
  environment:
    E2E_TEST_ARTIFACTS_BUCKET: releng-pipeline-artifacts-dev
    GCP_GRAFANA_UPLOAD_ARTIFACTS_KEY:
      from_secret: gcp_upload_artifacts_key
    GITHUB_TOKEN:
      from_secret: github_token
  image: google/cloud-sdk:367.0.0
  name: e2e-tests-artifacts-upload
  when:
    status:
    - success
    - failure
- commands:
  - yarn storybook:build
  - ./bin/grabpl verify-storybook
  depends_on:
  - build-frontend
  - build-frontend-packages
  environment:
    NODE_OPTIONS: --max_old_space_size=4096
  image: grafana/build-container:1.5.7
  name: build-storybook
- commands:
  - ./bin/grabpl store-storybook --deployment canary --src-bucket grafana-storybook
  depends_on:
  - build-storybook
  - end-to-end-tests-dashboards-suite
  - end-to-end-tests-panels-suite
  - end-to-end-tests-smoke-tests-suite
  - end-to-end-tests-various-suite
  environment:
    GCP_KEY:
      from_secret: gcp_key
    PRERELEASE_BUCKET:
      from_secret: prerelease_bucket
  image: grafana/grafana-ci-deploy:1.3.1
  name: store-storybook
  when:
    repo:
    - grafana/grafana
- commands:
  - yarn wait-on http://$HOST:$PORT
  - pa11y-ci --config .pa11yci.conf.js --json > pa11y-ci-results.json
  depends_on:
  - grafana-server
  environment:
    GRAFANA_MISC_STATS_API_KEY:
      from_secret: grafana_misc_stats_api_key
    HOST: grafana-server
    PORT: 3001
  failure: ignore
  image: grafana/docker-puppeteer:1.0.0
  name: test-a11y-frontend
- commands:
  - ./scripts/ci-frontend-metrics.sh | ./bin/grabpl publish-metrics $${GRAFANA_MISC_STATS_API_KEY}
  depends_on:
  - test-a11y-frontend
  environment:
    GRAFANA_MISC_STATS_API_KEY:
      from_secret: grafana_misc_stats_api_key
  failure: ignore
  image: grafana/build-container:1.5.7
  name: publish-frontend-metrics
  when:
    repo:
    - grafana/grafana
- commands:
  - ls dist/*.tar.gz*
  - cp dist/*.tar.gz* packaging/docker/
  depends_on:
  - package
  image: grafana/build-container:1.5.7
  name: copy-packages-for-docker
- commands:
  - ./bin/grabpl build-docker --edition oss
  depends_on:
  - copy-packages-for-docker
  environment:
    GCP_KEY:
      from_secret: gcp_key
  image: google/cloud-sdk
  name: build-docker-images
  volumes:
  - name: docker
    path: /var/run/docker.sock
- commands:
  - ./bin/grabpl build-docker --edition oss --ubuntu
  depends_on:
  - copy-packages-for-docker
  environment:
    GCP_KEY:
      from_secret: gcp_key
  image: google/cloud-sdk
  name: build-docker-images-ubuntu
  volumes:
  - name: docker
    path: /var/run/docker.sock
- commands:
  - ./bin/grabpl artifacts docker publish --dockerhub-repo grafana --base alpine --base
    ubuntu --arch amd64 --arch arm64 --arch armv7
  depends_on:
  - build-docker-images
  - build-docker-images-ubuntu
  environment:
    DOCKER_PASSWORD:
      from_secret: docker_password
    DOCKER_USER:
      from_secret: docker_username
    GCP_KEY:
      from_secret: gcp_key
  image: google/cloud-sdk
  name: publish-images-grafana
  volumes:
  - name: docker
    path: /var/run/docker.sock
  when:
    repo:
    - grafana/grafana
- commands:
  - ./bin/grabpl artifacts docker publish --dockerhub-repo grafana-oss --base alpine
    --base ubuntu --arch amd64 --arch arm64 --arch armv7
  depends_on:
  - build-docker-images
  - build-docker-images-ubuntu
  environment:
    DOCKER_PASSWORD:
      from_secret: docker_password
    DOCKER_USER:
      from_secret: docker_username
    GCP_KEY:
      from_secret: gcp_key
  image: google/cloud-sdk
  name: publish-images-grafana-oss
  volumes:
  - name: docker
    path: /var/run/docker.sock
  when:
    repo:
    - grafana/grafana
- commands:
  - ./scripts/circle-release-canary-packages.sh
  depends_on:
  - end-to-end-tests-dashboards-suite
  - end-to-end-tests-panels-suite
  - end-to-end-tests-smoke-tests-suite
  - end-to-end-tests-various-suite
  environment:
    NPM_TOKEN:
      from_secret: npm_token
  image: grafana/build-container:1.5.7
  name: release-canary-npm-packages
  when:
    repo:
    - grafana/grafana
- commands:
  - ./bin/grabpl upload-packages --edition oss
  depends_on:
  - end-to-end-tests-dashboards-suite
  - end-to-end-tests-panels-suite
  - end-to-end-tests-smoke-tests-suite
  - end-to-end-tests-various-suite
  environment:
    GCP_KEY:
      from_secret: gcp_key
    PRERELEASE_BUCKET:
      from_secret: prerelease_bucket
  image: grafana/grafana-ci-deploy:1.3.1
  name: upload-packages
  when:
    repo:
    - grafana/grafana
- commands:
  - ./bin/grabpl upload-cdn --edition oss
  depends_on:
  - grafana-server
  environment:
    GCP_KEY:
      from_secret: gcp_key
    PRERELEASE_BUCKET:
      from_secret: prerelease_bucket
  image: grafana/grafana-ci-deploy:1.3.1
  name: upload-cdn-assets
  when:
    repo:
    - grafana/grafana
trigger:
  branch: main
  event:
  - push
type: docker
volumes:
- host:
    path: /var/run/docker.sock
  name: docker
- name: postgres
  temp:
    medium: memory
- name: mysql
  temp:
    medium: memory
---
depends_on: []
kind: pipeline
name: main-integration-tests
node:
  type: no-parallel
platform:
  arch: amd64
  os: linux
services:
- environment:
    PGDATA: /var/lib/postgresql/data/pgdata
    POSTGRES_DB: grafanatest
    POSTGRES_PASSWORD: grafanatest
    POSTGRES_USER: grafanatest
  image: postgres:12.3-alpine
  name: postgres
  volumes:
  - name: postgres
    path: /var/lib/postgresql/data/pgdata
- environment:
    MYSQL_DATABASE: grafana_tests
    MYSQL_PASSWORD: password
    MYSQL_ROOT_PASSWORD: rootpass
    MYSQL_USER: grafana
  image: mysql:5.6.48
  name: mysql
  volumes:
  - name: mysql
    path: /var/lib/mysql
steps:
- commands:
  - mkdir -p bin
  - curl -fL -o bin/grabpl https://grafana-downloads.storage.googleapis.com/grafana-build-pipeline/v2.9.52/grabpl
  - chmod +x bin/grabpl
  image: byrnedo/alpine-curl:0.1.8
  name: grabpl
- commands:
  - echo $DRONE_RUNNER_NAME
  image: alpine:3.15
  name: identify-runner
- commands:
  - '# It is required that code generated from Thema/CUE be committed and in sync
    with its inputs.'
  - '# The following command will fail if running code generators produces any diff
    in output.'
  - CODEGEN_VERIFY=1 make gen-cue
  depends_on: []
  image: grafana/build-container:1.5.7
  name: verify-gen-cue
- commands:
  - make gen-go
  depends_on:
  - verify-gen-cue
  image: grafana/build-container:1.5.7
  name: wire-install
- commands:
  - apt-get update
  - apt-get install -yq postgresql-client
  - dockerize -wait tcp://postgres:5432 -timeout 120s
  - psql -p 5432 -h postgres -U grafanatest -d grafanatest -f devenv/docker/blocks/postgres_tests/setup.sql
  - go clean -testcache
  - go list './pkg/...' | xargs -I {} sh -c 'go test -run Integration -covermode=atomic
    -timeout=30m {}'
  depends_on:
  - wire-install
  environment:
    GRAFANA_TEST_DB: postgres
    PGPASSWORD: grafanatest
    POSTGRES_HOST: postgres
  image: grafana/build-container:1.5.7
  name: postgres-integration-tests
- commands:
  - apt-get update
  - apt-get install -yq default-mysql-client
  - dockerize -wait tcp://mysql:3306 -timeout 120s
  - cat devenv/docker/blocks/mysql_tests/setup.sql | mysql -h mysql -P 3306 -u root
    -prootpass
  - go clean -testcache
  - go list './pkg/...' | xargs -I {} sh -c 'go test -run Integration -covermode=atomic
    -timeout=30m {}'
  depends_on:
  - wire-install
  environment:
    GRAFANA_TEST_DB: mysql
    MYSQL_HOST: mysql
  image: grafana/build-container:1.5.7
  name: mysql-integration-tests
trigger:
  branch: main
  event:
  - push
type: docker
volumes:
- host:
    path: /var/run/docker.sock
  name: docker
- name: postgres
  temp:
    medium: memory
- name: mysql
  temp:
    medium: memory
---
depends_on:
- main-test-frontend
- main-test-backend
- main-build-e2e-publish
- main-integration-tests
kind: pipeline
name: main-windows
platform:
  arch: amd64
  os: windows
  version: "1809"
services: []
steps:
- commands:
  - echo $env:DRONE_RUNNER_NAME
  image: mcr.microsoft.com/windows:1809
  name: identify-runner
- commands:
  - $$ProgressPreference = "SilentlyContinue"
  - Invoke-WebRequest https://grafana-downloads.storage.googleapis.com/grafana-build-pipeline/v2.9.52/windows/grabpl.exe
    -OutFile grabpl.exe
  image: grafana/ci-wix:0.1.1
  name: windows-init
- commands:
  - $$gcpKey = $$env:GCP_KEY
  - '[System.Text.Encoding]::UTF8.GetString([System.Convert]::FromBase64String($$gcpKey))
    > gcpkey.json'
  - dos2unix gcpkey.json
  - gcloud auth activate-service-account --key-file=gcpkey.json
  - rm gcpkey.json
  - cp C:\App\nssm-2.24.zip .
  - .\grabpl.exe gen-version --build-id $$env:DRONE_BUILD_NUMBER
  - .\grabpl.exe windows-installer --edition oss --packages-bucket grafana-downloads
    --build-id $$env:DRONE_BUILD_NUMBER
  - $$fname = ((Get-Childitem grafana*.msi -name) -split "`n")[0]
  - gsutil cp $$fname gs://grafana-downloads/oss/main/
  - gsutil cp "$$fname.sha256" gs://grafana-downloads/oss/main/
  depends_on:
  - windows-init
  environment:
    GCP_KEY:
      from_secret: gcp_key
    GITHUB_TOKEN:
      from_secret: github_token
    PRERELEASE_BUCKET:
      from_secret: prerelease_bucket
  image: grafana/ci-wix:0.1.1
  name: build-windows-installer
trigger:
  branch: main
  event:
  - push
  repo:
  - grafana/grafana
type: docker
volumes:
- host:
    path: /var/run/docker.sock
  name: docker
---
depends_on: []
kind: pipeline
name: notify-drone-changes
platform:
  arch: amd64
  os: linux
steps:
- image: plugins/slack
  name: slack
  settings:
    channel: slack-webhooks-test
    template: "`.drone.yml` and `starlark` files have been changed on the OSS repo,
      by: {{build.author}}. \nBranch: <https://github.com/{{ repo.owner }}/{{ repo.name
      }}/commits/{{ build.branch }}|{{ build.branch }}>\nCommit hash: <https://github.com/{{repo.owner}}/{{repo.name}}/commit/{{build.commit}}|{{
      truncate build.commit 8 }}>"
    webhook:
      from_secret: drone-changes-webhook
trigger:
  branch: main
  event:
  - push
  paths:
    exclude:
    - exclude
    include:
    - .drone.yml
  repo:
  - grafana/grafana
type: docker
---
depends_on:
- main-test-frontend
- main-test-backend
- main-build-e2e-publish
- main-integration-tests
- main-windows
kind: pipeline
name: main-publish
node:
  type: no-parallel
platform:
  arch: amd64
  os: linux
services: []
steps:
- commands:
  - mkdir -p bin
  - curl -fL -o bin/grabpl https://grafana-downloads.storage.googleapis.com/grafana-build-pipeline/v2.9.52/grabpl
  - chmod +x bin/grabpl
  image: byrnedo/alpine-curl:0.1.8
  name: grabpl
- commands:
  - ./bin/grabpl gen-version --build-id ${DRONE_BUILD_NUMBER}
  depends_on:
  - grabpl
  image: grafana/build-container:1.5.7
  name: gen-version
- commands:
  - echo $DRONE_RUNNER_NAME
  image: alpine:3.15
  name: identify-runner
- commands:
  - ./bin/grabpl store-packages --edition oss --gcp-key /tmp/gcpkey.json --build-id
    ${DRONE_BUILD_NUMBER}
  depends_on:
  - gen-version
  environment:
    GCP_KEY:
      from_secret: gcp_key
    GPG_KEY_PASSWORD:
      from_secret: gpg_key_password
    GPG_PRIV_KEY:
      from_secret: gpg_priv_key
    GPG_PUB_KEY:
      from_secret: gpg_pub_key
    GRAFANA_COM_API_KEY:
      from_secret: grafana_api_key
  image: grafana/grafana-ci-deploy:1.3.1
  name: store-packages-oss
trigger:
  branch: main
  event:
  - push
  repo:
  - grafana/grafana
type: docker
volumes:
- host:
    path: /var/run/docker.sock
  name: docker
---
depends_on:
- main-test-frontend
- main-test-backend
- main-build-e2e-publish
- main-integration-tests
- main-windows
- main-publish
kind: pipeline
name: main-notify
platform:
  arch: amd64
  os: linux
steps:
- image: plugins/slack
  name: slack
  settings:
    channel: grafana-ci-notifications
    template: |-
      Build {{build.number}} failed for commit: <https://github.com/{{repo.owner}}/{{repo.name}}/commit/{{build.commit}}|{{ truncate build.commit 8 }}>: {{build.link}}
      Branch: <https://github.com/{{ repo.owner }}/{{ repo.name }}/commits/{{ build.branch }}|{{ build.branch }}>
      Author: {{build.author}}
    webhook:
      from_secret: slack_webhook
trigger:
  branch: main
  event:
  - push
  status:
  - failure
type: docker
---
depends_on: []
kind: pipeline
name: release-oss-build-e2e-publish
node:
  type: no-parallel
platform:
  arch: amd64
  os: linux
services: []
steps:
- commands:
  - echo $DRONE_RUNNER_NAME
  image: alpine:3.15
  name: identify-runner
- commands:
  - mkdir -p bin
  - curl -fL -o bin/grabpl https://grafana-downloads.storage.googleapis.com/grafana-build-pipeline/v2.9.52/grabpl
  - chmod +x bin/grabpl
  image: byrnedo/alpine-curl:0.1.8
  name: grabpl
- commands:
  - ./bin/grabpl gen-version ${DRONE_TAG}
  depends_on:
  - grabpl
  image: grafana/build-container:1.5.7
  name: gen-version
- commands:
  - '# It is required that code generated from Thema/CUE be committed and in sync
    with its inputs.'
  - '# The following command will fail if running code generators produces any diff
    in output.'
  - CODEGEN_VERIFY=1 make gen-cue
  depends_on: []
  image: grafana/build-container:1.5.7
  name: verify-gen-cue
- commands:
  - make gen-go
  depends_on:
  - verify-gen-cue
  image: grafana/build-container:1.5.7
  name: wire-install
- commands:
  - yarn install --immutable
  depends_on:
  - grabpl
  image: grafana/build-container:1.5.7
  name: yarn-install
- commands:
  - ./bin/grabpl build-backend --jobs 8 --edition oss ${DRONE_TAG}
  depends_on:
  - gen-version
  - wire-install
  image: grafana/build-container:1.5.7
  name: build-backend
- commands:
  - ./bin/grabpl build-frontend --jobs 8 --edition oss ${DRONE_TAG}
  depends_on:
  - gen-version
  - yarn-install
  environment:
    NODE_OPTIONS: --max_old_space_size=8192
  image: grafana/build-container:1.5.7
  name: build-frontend
- commands:
  - ./bin/grabpl build-frontend-packages --jobs 8 --edition oss ${DRONE_TAG}
  depends_on:
  - gen-version
  - yarn-install
  environment:
    NODE_OPTIONS: --max_old_space_size=8192
  image: grafana/build-container:1.5.7
  name: build-frontend-packages
- commands:
  - ./bin/grabpl build-plugins --jobs 8 --edition oss
  depends_on:
  - gen-version
  - yarn-install
  environment:
    GRAFANA_API_KEY:
      from_secret: grafana_api_key
  image: grafana/build-container:1.5.7
  name: build-plugins
- commands:
  - ./bin/grabpl package --jobs 8 --edition oss  --sign ${DRONE_TAG}
  depends_on:
  - build-plugins
  - build-backend
  - build-frontend
  - build-frontend-packages
  environment:
    GPG_KEY_PASSWORD:
      from_secret: gpg_key_password
    GPG_PRIV_KEY:
      from_secret: gpg_priv_key
    GPG_PUB_KEY:
      from_secret: gpg_pub_key
    GRAFANA_API_KEY:
      from_secret: grafana_api_key
  image: grafana/build-container:1.5.7
  name: package
- commands:
  - ls dist/*.tar.gz*
  - cp dist/*.tar.gz* packaging/docker/
  depends_on:
  - package
  image: grafana/build-container:1.5.7
  name: copy-packages-for-docker
- commands:
  - ./bin/grabpl build-docker --edition oss --shouldSave
  depends_on:
  - copy-packages-for-docker
  environment:
    GCP_KEY:
      from_secret: gcp_key
  image: google/cloud-sdk
  name: build-docker-images
  volumes:
  - name: docker
    path: /var/run/docker.sock
- commands:
  - ./bin/grabpl build-docker --edition oss --shouldSave --ubuntu
  depends_on:
  - copy-packages-for-docker
  environment:
    GCP_KEY:
      from_secret: gcp_key
  image: google/cloud-sdk
  name: build-docker-images-ubuntu
  volumes:
  - name: docker
    path: /var/run/docker.sock
- commands:
  - ./scripts/grafana-server/start-server
  depends_on:
  - build-plugins
  - build-backend
  - build-frontend
  - build-frontend-packages
  detach: true
  environment:
    ARCH: linux-amd64
    PORT: 3001
  image: grafana/build-container:1.5.7
  name: grafana-server
- commands:
  - apt-get install -y netcat
  - ./bin/grabpl e2e-tests --port 3001 --suite dashboards-suite --tries 3
  depends_on:
  - grafana-server
  environment:
    HOST: grafana-server
  image: cypress/included:9.5.1-node16.14.0-slim-chrome99-ff97
  name: end-to-end-tests-dashboards-suite
- commands:
  - apt-get install -y netcat
  - ./bin/grabpl e2e-tests --port 3001 --suite smoke-tests-suite --tries 3
  depends_on:
  - grafana-server
  environment:
    HOST: grafana-server
  image: cypress/included:9.5.1-node16.14.0-slim-chrome99-ff97
  name: end-to-end-tests-smoke-tests-suite
- commands:
  - apt-get install -y netcat
  - ./bin/grabpl e2e-tests --port 3001 --suite panels-suite --tries 3
  depends_on:
  - grafana-server
  environment:
    HOST: grafana-server
  image: cypress/included:9.5.1-node16.14.0-slim-chrome99-ff97
  name: end-to-end-tests-panels-suite
- commands:
  - apt-get install -y netcat
  - ./bin/grabpl e2e-tests --port 3001 --suite various-suite --tries 3
  depends_on:
  - grafana-server
  environment:
    HOST: grafana-server
  image: cypress/included:9.5.1-node16.14.0-slim-chrome99-ff97
  name: end-to-end-tests-various-suite
- commands:
  - apt-get update
  - apt-get install -yq zip
  - ls -lah ./e2e
  - find ./e2e -type f -name "*.mp4"
  - printenv GCP_GRAFANA_UPLOAD_ARTIFACTS_KEY > /tmp/gcpkey_upload_artifacts.json
  - gcloud auth activate-service-account --key-file=/tmp/gcpkey_upload_artifacts.json
  - find ./e2e -type f -name "*spec.ts.mp4" | zip e2e/videos.zip -@
  - gsutil cp e2e/videos.zip gs://$${E2E_TEST_ARTIFACTS_BUCKET}/${DRONE_BUILD_NUMBER}/artifacts/videos/videos.zip
  - export E2E_ARTIFACTS_VIDEO_ZIP=https://storage.googleapis.com/$${E2E_TEST_ARTIFACTS_BUCKET}/${DRONE_BUILD_NUMBER}/artifacts/videos/videos.zip
  - 'echo "E2E Test artifacts uploaded to: $${E2E_ARTIFACTS_VIDEO_ZIP}"'
  - 'curl -X POST https://api.github.com/repos/${DRONE_REPO}/statuses/${DRONE_COMMIT_SHA}
    -H "Authorization: token $${GITHUB_TOKEN}" -d "{\"state\":\"success\",\"target_url\":\"$${E2E_ARTIFACTS_VIDEO_ZIP}\",
    \"description\": \"Click on the details to download e2e recording videos\", \"context\":
    \"e2e_artifacts\"}"'
  depends_on:
  - end-to-end-tests-dashboards-suite
  - end-to-end-tests-panels-suite
  - end-to-end-tests-smoke-tests-suite
  - end-to-end-tests-various-suite
  environment:
    E2E_TEST_ARTIFACTS_BUCKET: releng-pipeline-artifacts-dev
    GCP_GRAFANA_UPLOAD_ARTIFACTS_KEY:
      from_secret: gcp_upload_artifacts_key
    GITHUB_TOKEN:
      from_secret: github_token
  image: google/cloud-sdk:367.0.0
  name: e2e-tests-artifacts-upload
  when:
    status:
    - success
    - failure
- commands:
  - yarn storybook:build
  - ./bin/grabpl verify-storybook
  depends_on:
  - build-frontend
  - build-frontend-packages
  environment:
    NODE_OPTIONS: --max_old_space_size=4096
  image: grafana/build-container:1.5.7
  name: build-storybook
- commands:
  - ./bin/grabpl upload-cdn --edition oss
  depends_on:
  - grafana-server
  environment:
    GCP_KEY:
      from_secret: gcp_key
    PRERELEASE_BUCKET:
      from_secret: prerelease_bucket
  image: grafana/grafana-ci-deploy:1.3.1
  name: upload-cdn-assets
- commands:
  - ./bin/grabpl upload-packages --edition oss
  depends_on:
  - end-to-end-tests-dashboards-suite
  - end-to-end-tests-panels-suite
  - end-to-end-tests-smoke-tests-suite
  - end-to-end-tests-various-suite
  environment:
    GCP_KEY:
      from_secret: gcp_key
    PRERELEASE_BUCKET:
      from_secret: prerelease_bucket
  image: grafana/grafana-ci-deploy:1.3.1
  name: upload-packages
- commands:
  - ./bin/grabpl store-storybook --deployment latest --src-bucket grafana-prerelease
    --src-dir artifacts/storybook
  - ./bin/grabpl store-storybook --deployment ${DRONE_TAG} --src-bucket grafana-prerelease
    --src-dir artifacts/storybook
  depends_on:
  - build-storybook
  - end-to-end-tests-dashboards-suite
  - end-to-end-tests-panels-suite
  - end-to-end-tests-smoke-tests-suite
  - end-to-end-tests-various-suite
  environment:
    GCP_KEY:
      from_secret: gcp_key
    PRERELEASE_BUCKET:
      from_secret: prerelease_bucket
  image: grafana/grafana-ci-deploy:1.3.1
  name: store-storybook
- commands:
  - ./bin/grabpl artifacts npm store --tag ${DRONE_TAG}
  depends_on:
  - build-frontend-packages
  environment:
    GCP_KEY:
      from_secret: gcp_key
    PRERELEASE_BUCKET:
      from_secret: prerelease_bucket
  image: grafana/grafana-ci-deploy:1.3.1
  name: store-npm-packages
trigger:
  event:
    exclude:
    - promote
  ref:
  - refs/tags/v*
  repo:
    exclude:
    - grafana/grafana
type: docker
volumes:
- host:
    path: /var/run/docker.sock
  name: docker
- name: postgres
  temp:
    medium: memory
- name: mysql
  temp:
    medium: memory
---
depends_on: []
kind: pipeline
name: release-oss-test
node:
  type: no-parallel
platform:
  arch: amd64
  os: linux
services: []
steps:
- commands:
  - echo $DRONE_RUNNER_NAME
  image: alpine:3.15
  name: identify-runner
- commands:
  - mkdir -p bin
  - curl -fL -o bin/grabpl https://grafana-downloads.storage.googleapis.com/grafana-build-pipeline/v2.9.52/grabpl
  - chmod +x bin/grabpl
  image: byrnedo/alpine-curl:0.1.8
  name: grabpl
- commands:
  - ./bin/grabpl gen-version ${DRONE_TAG}
  depends_on:
  - grabpl
  image: grafana/build-container:1.5.7
  name: gen-version
- commands:
  - '# It is required that code generated from Thema/CUE be committed and in sync
    with its inputs.'
  - '# The following command will fail if running code generators produces any diff
    in output.'
  - CODEGEN_VERIFY=1 make gen-cue
  depends_on: []
  image: grafana/build-container:1.5.7
  name: verify-gen-cue
- commands:
  - make gen-go
  depends_on:
  - verify-gen-cue
  image: grafana/build-container:1.5.7
  name: wire-install
- commands:
  - yarn install --immutable
  depends_on:
  - grabpl
  image: grafana/build-container:1.5.7
  name: yarn-install
- commands:
  - ./bin/grabpl shellcheck
  depends_on:
  - grabpl
  image: grafana/build-container:1.5.7
  name: shellcheck
- commands:
  - |-
    echo -e "unknwon
    referer
    errorstring
    eror
    iam
    wan" > words_to_ignore.txt
  - codespell -I words_to_ignore.txt docs/
  - rm words_to_ignore.txt
  image: grafana/build-container:1.5.7
  name: codespell
- commands:
  - make lint-go
  depends_on:
  - wire-install
  environment:
    CGO_ENABLED: "1"
  image: grafana/build-container:1.5.7
  name: lint-backend
- commands:
  - yarn run prettier:check
  - yarn run lint
  - yarn run i18n:compile
  - yarn run typecheck
  depends_on:
  - yarn-install
  environment:
    TEST_MAX_WORKERS: 50%
  image: grafana/build-container:1.5.7
  name: lint-frontend
- commands:
  - go test -short -covermode=atomic -timeout=30m ./pkg/...
  depends_on:
  - wire-install
  image: grafana/build-container:1.5.7
  name: test-backend
- commands:
  - go test -run Integration -covermode=atomic -timeout=30m ./pkg/...
  depends_on:
  - wire-install
  image: grafana/build-container:1.5.7
  name: test-backend-integration
- commands:
  - yarn run ci:test-frontend
  depends_on:
  - yarn-install
  environment:
    TEST_MAX_WORKERS: 50%
  image: grafana/build-container:1.5.7
  name: test-frontend
trigger:
  event:
    exclude:
    - promote
  ref:
  - refs/tags/v*
  repo:
    exclude:
    - grafana/grafana
type: docker
volumes:
- host:
    path: /var/run/docker.sock
  name: docker
---
depends_on: []
kind: pipeline
name: release-oss-integration-tests
node:
  type: no-parallel
platform:
  arch: amd64
  os: linux
services:
- environment:
    PGDATA: /var/lib/postgresql/data/pgdata
    POSTGRES_DB: grafanatest
    POSTGRES_PASSWORD: grafanatest
    POSTGRES_USER: grafanatest
  image: postgres:12.3-alpine
  name: postgres
  volumes:
  - name: postgres
    path: /var/lib/postgresql/data/pgdata
- environment:
    MYSQL_DATABASE: grafana_tests
    MYSQL_PASSWORD: password
    MYSQL_ROOT_PASSWORD: rootpass
    MYSQL_USER: grafana
  image: mysql:5.6.48
  name: mysql
  volumes:
  - name: mysql
    path: /var/lib/mysql
steps:
- commands:
  - mkdir -p bin
  - curl -fL -o bin/grabpl https://grafana-downloads.storage.googleapis.com/grafana-build-pipeline/v2.9.52/grabpl
  - chmod +x bin/grabpl
  image: byrnedo/alpine-curl:0.1.8
  name: grabpl
- commands:
  - echo $DRONE_RUNNER_NAME
  image: alpine:3.15
  name: identify-runner
- commands:
  - '# It is required that code generated from Thema/CUE be committed and in sync
    with its inputs.'
  - '# The following command will fail if running code generators produces any diff
    in output.'
  - CODEGEN_VERIFY=1 make gen-cue
  depends_on: []
  image: grafana/build-container:1.5.7
  name: verify-gen-cue
- commands:
  - make gen-go
  depends_on:
  - verify-gen-cue
  image: grafana/build-container:1.5.7
  name: wire-install
- commands:
  - apt-get update
  - apt-get install -yq postgresql-client
  - dockerize -wait tcp://postgres:5432 -timeout 120s
  - psql -p 5432 -h postgres -U grafanatest -d grafanatest -f devenv/docker/blocks/postgres_tests/setup.sql
  - go clean -testcache
  - go list './pkg/...' | xargs -I {} sh -c 'go test -run Integration -covermode=atomic
    -timeout=30m {}'
  depends_on:
  - wire-install
  environment:
    GRAFANA_TEST_DB: postgres
    PGPASSWORD: grafanatest
    POSTGRES_HOST: postgres
  image: grafana/build-container:1.5.7
  name: postgres-integration-tests
- commands:
  - apt-get update
  - apt-get install -yq default-mysql-client
  - dockerize -wait tcp://mysql:3306 -timeout 120s
  - cat devenv/docker/blocks/mysql_tests/setup.sql | mysql -h mysql -P 3306 -u root
    -prootpass
  - go clean -testcache
  - go list './pkg/...' | xargs -I {} sh -c 'go test -run Integration -covermode=atomic
    -timeout=30m {}'
  depends_on:
  - wire-install
  environment:
    GRAFANA_TEST_DB: mysql
    MYSQL_HOST: mysql
  image: grafana/build-container:1.5.7
  name: mysql-integration-tests
trigger:
  event:
    exclude:
    - promote
  ref:
  - refs/tags/v*
  repo:
    exclude:
    - grafana/grafana
type: docker
volumes:
- host:
    path: /var/run/docker.sock
  name: docker
- name: postgres
  temp:
    medium: memory
- name: mysql
  temp:
    medium: memory
---
depends_on:
- release-oss-build-e2e-publish
- release-oss-test
- release-oss-integration-tests
kind: pipeline
name: release-oss-windows
platform:
  arch: amd64
  os: windows
  version: "1809"
services: []
steps:
- commands:
  - echo $env:DRONE_RUNNER_NAME
  image: mcr.microsoft.com/windows:1809
  name: identify-runner
- commands:
  - $$ProgressPreference = "SilentlyContinue"
  - Invoke-WebRequest https://grafana-downloads.storage.googleapis.com/grafana-build-pipeline/v2.9.52/windows/grabpl.exe
    -OutFile grabpl.exe
  image: grafana/ci-wix:0.1.1
  name: windows-init
- commands:
  - $$gcpKey = $$env:GCP_KEY
  - '[System.Text.Encoding]::UTF8.GetString([System.Convert]::FromBase64String($$gcpKey))
    > gcpkey.json'
  - dos2unix gcpkey.json
  - gcloud auth activate-service-account --key-file=gcpkey.json
  - rm gcpkey.json
  - cp C:\App\nssm-2.24.zip .
  - .\grabpl.exe gen-version ${DRONE_TAG}
  - .\grabpl.exe windows-installer --edition oss ${DRONE_TAG}
  - $$fname = ((Get-Childitem grafana*.msi -name) -split "`n")[0]
  - gsutil cp $$fname gs://%PRERELEASE_BUCKET%/artifacts/downloads/${DRONE_TAG}/oss/release/
  - gsutil cp "$$fname.sha256" gs://%PRERELEASE_BUCKET%/artifacts/downloads/${DRONE_TAG}/oss/release/
  depends_on:
  - windows-init
  environment:
    GCP_KEY:
      from_secret: gcp_key
    GITHUB_TOKEN:
      from_secret: github_token
    PRERELEASE_BUCKET:
      from_secret: prerelease_bucket
  image: grafana/ci-wix:0.1.1
  name: build-windows-installer
trigger:
  event:
    exclude:
    - promote
  ref:
  - refs/tags/v*
  repo:
    exclude:
    - grafana/grafana
type: docker
volumes:
- host:
    path: /var/run/docker.sock
  name: docker
---
clone:
  disable: true
depends_on: []
image_pull_secrets:
- dockerconfigjson
kind: pipeline
name: release-enterprise-build-e2e-publish
node:
  type: no-parallel
platform:
  arch: amd64
  os: linux
services: []
steps:
- commands:
  - mkdir -p bin
  - curl -fL -o bin/grabpl https://grafana-downloads.storage.googleapis.com/grafana-build-pipeline/v2.9.52/grabpl
  - chmod +x bin/grabpl
  image: byrnedo/alpine-curl:0.1.8
  name: grabpl
- commands:
  - echo $DRONE_RUNNER_NAME
  image: alpine:3.15
  name: identify-runner
- commands:
  - git clone "https://$${GITHUB_TOKEN}@github.com/grafana/grafana-enterprise.git"
  - cd grafana-enterprise
  - git checkout ${DRONE_TAG}
  environment:
    GITHUB_TOKEN:
      from_secret: github_token
  image: grafana/build-container:1.5.7
  name: clone-enterprise
- commands:
  - mv bin/grabpl /tmp/
  - rmdir bin
  - mv grafana-enterprise /tmp/
  - /tmp/grabpl init-enterprise --github-token $${GITHUB_TOKEN} /tmp/grafana-enterprise
    ${DRONE_TAG}
  - mv /tmp/grafana-enterprise/deployment_tools_config.json deployment_tools_config.json
  - mkdir bin
  - mv /tmp/grabpl bin/
  depends_on:
  - clone-enterprise
  environment:
    GITHUB_TOKEN:
      from_secret: github_token
  image: grafana/build-container:1.5.7
  name: init-enterprise
- commands:
  - make gen-go
  depends_on:
  - init-enterprise
  image: grafana/build-container:1.5.7
  name: wire-install
- commands:
  - yarn install --immutable
  depends_on:
  - init-enterprise
  image: grafana/build-container:1.5.7
  name: yarn-install
- commands:
  - ./bin/grabpl gen-version ${DRONE_TAG}
  depends_on:
  - init-enterprise
  image: grafana/build-container:1.5.7
  name: gen-version
- commands:
  - '# It is required that code generated from Thema/CUE be committed and in sync
    with its inputs.'
  - '# The following command will fail if running code generators produces any diff
    in output.'
  - CODEGEN_VERIFY=1 make gen-cue
  depends_on:
  - init-enterprise
  image: grafana/build-container:1.5.7
  name: verify-gen-cue
- commands:
  - ./bin/grabpl build-backend --jobs 8 --edition enterprise ${DRONE_TAG}
  depends_on:
  - gen-version
  - wire-install
  image: grafana/build-container:1.5.7
  name: build-backend
- commands:
  - ./bin/grabpl build-frontend --jobs 8 --edition enterprise ${DRONE_TAG}
  depends_on:
  - gen-version
  - yarn-install
  environment:
    NODE_OPTIONS: --max_old_space_size=8192
  image: grafana/build-container:1.5.7
  name: build-frontend
- commands:
  - ./bin/grabpl build-frontend-packages --jobs 8 --edition enterprise ${DRONE_TAG}
  depends_on:
  - gen-version
  - yarn-install
  environment:
    NODE_OPTIONS: --max_old_space_size=8192
  image: grafana/build-container:1.5.7
  name: build-frontend-packages
- commands:
  - ./bin/grabpl build-plugins --jobs 8 --edition enterprise
  depends_on:
  - gen-version
  - yarn-install
  environment:
    GRAFANA_API_KEY:
      from_secret: grafana_api_key
  image: grafana/build-container:1.5.7
  name: build-plugins
- commands:
  - ./bin/grabpl build-backend --jobs 8 --edition enterprise2 ${DRONE_TAG}
  depends_on:
  - gen-version
  - wire-install
  image: grafana/build-container:1.5.7
  name: build-backend-enterprise2
- commands:
  - ./bin/grabpl package --jobs 8 --edition enterprise  --sign ${DRONE_TAG}
  depends_on:
  - build-plugins
  - build-backend
  - build-frontend
  - build-frontend-packages
  - build-backend-enterprise2
  environment:
    GPG_KEY_PASSWORD:
      from_secret: gpg_key_password
    GPG_PRIV_KEY:
      from_secret: gpg_priv_key
    GPG_PUB_KEY:
      from_secret: gpg_pub_key
    GRAFANA_API_KEY:
      from_secret: grafana_api_key
  image: grafana/build-container:1.5.7
  name: package
- commands:
  - ls dist/*.tar.gz*
  - cp dist/*.tar.gz* packaging/docker/
  depends_on:
  - package
  image: grafana/build-container:1.5.7
  name: copy-packages-for-docker
- commands:
  - ./bin/grabpl build-docker --edition enterprise --shouldSave
  depends_on:
  - copy-packages-for-docker
  environment:
    GCP_KEY:
      from_secret: gcp_key
  image: google/cloud-sdk
  name: build-docker-images
  volumes:
  - name: docker
    path: /var/run/docker.sock
- commands:
  - ./bin/grabpl build-docker --edition enterprise --shouldSave --ubuntu
  depends_on:
  - copy-packages-for-docker
  environment:
    GCP_KEY:
      from_secret: gcp_key
  image: google/cloud-sdk
  name: build-docker-images-ubuntu
  volumes:
  - name: docker
    path: /var/run/docker.sock
- commands:
  - ./scripts/grafana-server/start-server
  depends_on:
  - build-plugins
  - build-backend
  - build-frontend
  - build-frontend-packages
  detach: true
  environment:
    ARCH: linux-amd64
    PORT: 3001
    RUNDIR: scripts/grafana-server/tmp-grafana-enterprise
  image: grafana/build-container:1.5.7
  name: grafana-server
- commands:
  - apt-get install -y netcat
  - ./bin/grabpl e2e-tests --port 3001 --suite dashboards-suite --tries 3
  depends_on:
  - grafana-server
  environment:
    HOST: grafana-server
  image: cypress/included:9.5.1-node16.14.0-slim-chrome99-ff97
  name: end-to-end-tests-dashboards-suite
- commands:
  - apt-get install -y netcat
  - ./bin/grabpl e2e-tests --port 3001 --suite smoke-tests-suite --tries 3
  depends_on:
  - grafana-server
  environment:
    HOST: grafana-server
  image: cypress/included:9.5.1-node16.14.0-slim-chrome99-ff97
  name: end-to-end-tests-smoke-tests-suite
- commands:
  - apt-get install -y netcat
  - ./bin/grabpl e2e-tests --port 3001 --suite panels-suite --tries 3
  depends_on:
  - grafana-server
  environment:
    HOST: grafana-server
  image: cypress/included:9.5.1-node16.14.0-slim-chrome99-ff97
  name: end-to-end-tests-panels-suite
- commands:
  - apt-get install -y netcat
  - ./bin/grabpl e2e-tests --port 3001 --suite various-suite --tries 3
  depends_on:
  - grafana-server
  environment:
    HOST: grafana-server
  image: cypress/included:9.5.1-node16.14.0-slim-chrome99-ff97
  name: end-to-end-tests-various-suite
- commands:
  - apt-get update
  - apt-get install -yq zip
  - ls -lah ./e2e
  - find ./e2e -type f -name "*.mp4"
  - printenv GCP_GRAFANA_UPLOAD_ARTIFACTS_KEY > /tmp/gcpkey_upload_artifacts.json
  - gcloud auth activate-service-account --key-file=/tmp/gcpkey_upload_artifacts.json
  - find ./e2e -type f -name "*spec.ts.mp4" | zip e2e/videos.zip -@
  - gsutil cp e2e/videos.zip gs://$${E2E_TEST_ARTIFACTS_BUCKET}/${DRONE_BUILD_NUMBER}/artifacts/videos/videos.zip
  - export E2E_ARTIFACTS_VIDEO_ZIP=https://storage.googleapis.com/$${E2E_TEST_ARTIFACTS_BUCKET}/${DRONE_BUILD_NUMBER}/artifacts/videos/videos.zip
  - 'echo "E2E Test artifacts uploaded to: $${E2E_ARTIFACTS_VIDEO_ZIP}"'
  - 'curl -X POST https://api.github.com/repos/${DRONE_REPO}/statuses/${DRONE_COMMIT_SHA}
    -H "Authorization: token $${GITHUB_TOKEN}" -d "{\"state\":\"success\",\"target_url\":\"$${E2E_ARTIFACTS_VIDEO_ZIP}\",
    \"description\": \"Click on the details to download e2e recording videos\", \"context\":
    \"e2e_artifacts\"}"'
  depends_on:
  - end-to-end-tests-dashboards-suite
  - end-to-end-tests-panels-suite
  - end-to-end-tests-smoke-tests-suite
  - end-to-end-tests-various-suite
  environment:
    E2E_TEST_ARTIFACTS_BUCKET: releng-pipeline-artifacts-dev
    GCP_GRAFANA_UPLOAD_ARTIFACTS_KEY:
      from_secret: gcp_upload_artifacts_key
    GITHUB_TOKEN:
      from_secret: github_token
  image: google/cloud-sdk:367.0.0
  name: e2e-tests-artifacts-upload
  when:
    status:
    - success
    - failure
- commands:
  - ./bin/grabpl upload-cdn --edition enterprise
  depends_on:
  - package
  environment:
    GCP_KEY:
      from_secret: gcp_key
    PRERELEASE_BUCKET:
      from_secret: prerelease_bucket
  image: grafana/grafana-ci-deploy:1.3.1
  name: upload-cdn-assets
- commands:
  - ./bin/grabpl upload-packages --edition enterprise
  depends_on:
  - package
  environment:
    GCP_KEY:
      from_secret: gcp_key
    PRERELEASE_BUCKET:
      from_secret: prerelease_bucket
  image: grafana/grafana-ci-deploy:1.3.1
  name: upload-packages
- commands:
  - ./bin/grabpl artifacts npm store --tag ${DRONE_TAG}
  depends_on:
  - build-frontend-packages
  environment:
    GCP_KEY:
      from_secret: gcp_key
    PRERELEASE_BUCKET:
      from_secret: prerelease_bucket
  image: grafana/grafana-ci-deploy:1.3.1
  name: store-npm-packages
- commands:
  - ./bin/grabpl package --jobs 8 --edition enterprise2  --sign ${DRONE_TAG}
  depends_on:
  - build-plugins
  - build-backend
  - build-frontend
  - build-frontend-packages
  - build-backend-enterprise2
  environment:
    GPG_KEY_PASSWORD:
      from_secret: gpg_key_password
    GPG_PRIV_KEY:
      from_secret: gpg_priv_key
    GPG_PUB_KEY:
      from_secret: gpg_pub_key
    GRAFANA_API_KEY:
      from_secret: grafana_api_key
  image: grafana/build-container:1.5.7
  name: package-enterprise2
- commands:
  - ./bin/grabpl upload-cdn --edition enterprise2
  depends_on:
  - package-enterprise2
  environment:
    GCP_KEY:
      from_secret: gcp_key
    PRERELEASE_BUCKET:
      from_secret: prerelease_bucket
  image: grafana/grafana-ci-deploy:1.3.1
  name: upload-cdn-assets-enterprise2
- commands:
  - ./bin/grabpl upload-packages --edition enterprise2
  depends_on:
  - package-enterprise2
  environment:
    GCP_KEY:
      from_secret: gcp_key
    PRERELEASE_BUCKET:
      from_secret: prerelease_bucket
  image: grafana/grafana-ci-deploy:1.3.1
  name: upload-packages-enterprise2
trigger:
  event:
    exclude:
    - promote
  ref:
  - refs/tags/v*
  repo:
    exclude:
    - grafana/grafana
type: docker
volumes:
- host:
    path: /var/run/docker.sock
  name: docker
- name: postgres
  temp:
    medium: memory
- name: mysql
  temp:
    medium: memory
---
clone:
  disable: true
depends_on: []
image_pull_secrets:
- dockerconfigjson
kind: pipeline
name: release-enterprise-test
node:
  type: no-parallel
platform:
  arch: amd64
  os: linux
services: []
steps:
- commands:
  - mkdir -p bin
  - curl -fL -o bin/grabpl https://grafana-downloads.storage.googleapis.com/grafana-build-pipeline/v2.9.52/grabpl
  - chmod +x bin/grabpl
  image: byrnedo/alpine-curl:0.1.8
  name: grabpl
- commands:
  - echo $DRONE_RUNNER_NAME
  image: alpine:3.15
  name: identify-runner
- commands:
  - git clone "https://$${GITHUB_TOKEN}@github.com/grafana/grafana-enterprise.git"
  - cd grafana-enterprise
  - git checkout ${DRONE_TAG}
  environment:
    GITHUB_TOKEN:
      from_secret: github_token
  image: grafana/build-container:1.5.7
  name: clone-enterprise
- commands:
  - mv bin/grabpl /tmp/
  - rmdir bin
  - mv grafana-enterprise /tmp/
  - /tmp/grabpl init-enterprise --github-token $${GITHUB_TOKEN} /tmp/grafana-enterprise
    ${DRONE_TAG}
  - mv /tmp/grafana-enterprise/deployment_tools_config.json deployment_tools_config.json
  - mkdir bin
  - mv /tmp/grabpl bin/
  depends_on:
  - clone-enterprise
  environment:
    GITHUB_TOKEN:
      from_secret: github_token
  image: grafana/build-container:1.5.7
  name: init-enterprise
- commands:
  - make gen-go
  depends_on:
  - init-enterprise
  image: grafana/build-container:1.5.7
  name: wire-install
- commands:
  - yarn install --immutable
  depends_on:
  - init-enterprise
  image: grafana/build-container:1.5.7
  name: yarn-install
- commands:
  - ./bin/grabpl gen-version ${DRONE_TAG}
  depends_on:
  - init-enterprise
  image: grafana/build-container:1.5.7
  name: gen-version
- commands:
  - '# It is required that code generated from Thema/CUE be committed and in sync
    with its inputs.'
  - '# The following command will fail if running code generators produces any diff
    in output.'
  - CODEGEN_VERIFY=1 make gen-cue
  depends_on:
  - init-enterprise
  image: grafana/build-container:1.5.7
  name: verify-gen-cue
- commands:
  - |-
    echo -e "unknwon
    referer
    errorstring
    eror
    iam
    wan" > words_to_ignore.txt
  - codespell -I words_to_ignore.txt docs/
  - rm words_to_ignore.txt
  image: grafana/build-container:1.5.7
  name: codespell
- commands:
  - make lint-go
  depends_on:
  - wire-install
  environment:
    CGO_ENABLED: "1"
  image: grafana/build-container:1.5.7
  name: lint-backend
- commands:
  - yarn run prettier:check
  - yarn run lint
  - yarn run i18n:compile
  - yarn run typecheck
  depends_on:
  - yarn-install
  environment:
    TEST_MAX_WORKERS: 50%
  image: grafana/build-container:1.5.7
  name: lint-frontend
- commands:
  - go test -short -covermode=atomic -timeout=30m ./pkg/...
  depends_on:
  - wire-install
  image: grafana/build-container:1.5.7
  name: test-backend
- commands:
  - go test -run Integration -covermode=atomic -timeout=30m ./pkg/...
  depends_on:
  - wire-install
  image: grafana/build-container:1.5.7
  name: test-backend-integration
- commands:
  - yarn run ci:test-frontend
  depends_on:
  - yarn-install
  environment:
    TEST_MAX_WORKERS: 50%
  image: grafana/build-container:1.5.7
  name: test-frontend
- commands:
  - make lint-go
  depends_on:
  - wire-install
  environment:
    CGO_ENABLED: "1"
  image: grafana/build-container:1.5.7
  name: lint-backend-enterprise2
- commands:
  - go test -tags=pro -covermode=atomic -timeout=30m ./pkg/...
  depends_on:
  - wire-install
  image: grafana/build-container:1.5.7
  name: test-backend-enterprise2
trigger:
  event:
    exclude:
    - promote
  ref:
  - refs/tags/v*
  repo:
    exclude:
    - grafana/grafana
type: docker
volumes:
- host:
    path: /var/run/docker.sock
  name: docker
---
clone:
  disable: true
depends_on: []
image_pull_secrets:
- dockerconfigjson
kind: pipeline
name: release-enterprise-integration-tests
node:
  type: no-parallel
platform:
  arch: amd64
  os: linux
services:
- environment:
    PGDATA: /var/lib/postgresql/data/pgdata
    POSTGRES_DB: grafanatest
    POSTGRES_PASSWORD: grafanatest
    POSTGRES_USER: grafanatest
  image: postgres:12.3-alpine
  name: postgres
  volumes:
  - name: postgres
    path: /var/lib/postgresql/data/pgdata
- environment:
    MYSQL_DATABASE: grafana_tests
    MYSQL_PASSWORD: password
    MYSQL_ROOT_PASSWORD: rootpass
    MYSQL_USER: grafana
  image: mysql:5.6.48
  name: mysql
  volumes:
  - name: mysql
    path: /var/lib/mysql
- environment: {}
  image: redis:6.2.1-alpine
  name: redis
- environment: {}
  image: memcached:1.6.9-alpine
  name: memcached
steps:
- commands:
  - mkdir -p bin
  - curl -fL -o bin/grabpl https://grafana-downloads.storage.googleapis.com/grafana-build-pipeline/v2.9.52/grabpl
  - chmod +x bin/grabpl
  image: byrnedo/alpine-curl:0.1.8
  name: grabpl
- commands:
  - echo $DRONE_RUNNER_NAME
  image: alpine:3.15
  name: identify-runner
- commands:
  - git clone "https://$${GITHUB_TOKEN}@github.com/grafana/grafana-enterprise.git"
  - cd grafana-enterprise
  - git checkout ${DRONE_TAG}
  environment:
    GITHUB_TOKEN:
      from_secret: github_token
  image: grafana/build-container:1.5.7
  name: clone-enterprise
- commands:
  - mv bin/grabpl /tmp/
  - rmdir bin
  - mv grafana-enterprise /tmp/
  - /tmp/grabpl init-enterprise --github-token $${GITHUB_TOKEN} /tmp/grafana-enterprise
    ${DRONE_TAG}
  - mv /tmp/grafana-enterprise/deployment_tools_config.json deployment_tools_config.json
  - mkdir bin
  - mv /tmp/grabpl bin/
  depends_on:
  - clone-enterprise
  environment:
    GITHUB_TOKEN:
      from_secret: github_token
  image: grafana/build-container:1.5.7
  name: init-enterprise
- commands:
  - '# It is required that code generated from Thema/CUE be committed and in sync
    with its inputs.'
  - '# The following command will fail if running code generators produces any diff
    in output.'
  - CODEGEN_VERIFY=1 make gen-cue
  depends_on:
  - init-enterprise
  image: grafana/build-container:1.5.7
  name: verify-gen-cue
- commands:
  - make gen-go
  depends_on:
  - verify-gen-cue
  image: grafana/build-container:1.5.7
  name: wire-install
- commands:
  - apt-get update
  - apt-get install -yq postgresql-client
  - dockerize -wait tcp://postgres:5432 -timeout 120s
  - psql -p 5432 -h postgres -U grafanatest -d grafanatest -f devenv/docker/blocks/postgres_tests/setup.sql
  - go clean -testcache
  - go list './pkg/...' | xargs -I {} sh -c 'go test -run Integration -covermode=atomic
    -timeout=30m {}'
  depends_on:
  - wire-install
  environment:
    GRAFANA_TEST_DB: postgres
    PGPASSWORD: grafanatest
    POSTGRES_HOST: postgres
  image: grafana/build-container:1.5.7
  name: postgres-integration-tests
- commands:
  - apt-get update
  - apt-get install -yq default-mysql-client
  - dockerize -wait tcp://mysql:3306 -timeout 120s
  - cat devenv/docker/blocks/mysql_tests/setup.sql | mysql -h mysql -P 3306 -u root
    -prootpass
  - go clean -testcache
  - go list './pkg/...' | xargs -I {} sh -c 'go test -run Integration -covermode=atomic
    -timeout=30m {}'
  depends_on:
  - wire-install
  environment:
    GRAFANA_TEST_DB: mysql
    MYSQL_HOST: mysql
  image: grafana/build-container:1.5.7
  name: mysql-integration-tests
- commands:
  - dockerize -wait tcp://redis:6379/0 -timeout 120s
  - ./bin/grabpl integration-tests
  depends_on:
  - wire-install
  environment:
    REDIS_URL: redis://redis:6379/0
  image: grafana/build-container:1.5.7
  name: redis-integration-tests
- commands:
  - dockerize -wait tcp://memcached:11211 -timeout 120s
  - ./bin/grabpl integration-tests
  depends_on:
  - wire-install
  environment:
    MEMCACHED_HOSTS: memcached:11211
  image: grafana/build-container:1.5.7
  name: memcached-integration-tests
trigger:
  event:
    exclude:
    - promote
  ref:
  - refs/tags/v*
  repo:
    exclude:
    - grafana/grafana
type: docker
volumes:
- host:
    path: /var/run/docker.sock
  name: docker
- name: postgres
  temp:
    medium: memory
- name: mysql
  temp:
    medium: memory
---
clone:
  disable: true
depends_on:
- release-enterprise-build-e2e-publish
- release-enterprise-test
- release-enterprise-integration-tests
image_pull_secrets:
- dockerconfigjson
kind: pipeline
name: release-enterprise-windows
platform:
  arch: amd64
  os: windows
  version: "1809"
services: []
steps:
- commands:
  - echo $env:DRONE_RUNNER_NAME
  image: mcr.microsoft.com/windows:1809
  name: identify-runner
- commands:
  - $$ProgressPreference = "SilentlyContinue"
  - Invoke-WebRequest https://grafana-downloads.storage.googleapis.com/grafana-build-pipeline/v2.9.52/windows/grabpl.exe
    -OutFile grabpl.exe
  - git clone "https://$$env:GITHUB_TOKEN@github.com/grafana/grafana-enterprise.git"
  - cd grafana-enterprise
  - git checkout ${DRONE_TAG}
  environment:
    GITHUB_TOKEN:
      from_secret: github_token
  image: grafana/ci-wix:0.1.1
  name: clone
- commands:
  - cp -r grafana-enterprise C:\App\grafana-enterprise
  - rm -r -force grafana-enterprise
  - cp grabpl.exe C:\App\grabpl.exe
  - rm -force grabpl.exe
  - C:\App\grabpl.exe init-enterprise --github-token $$env:GITHUB_TOKEN C:\App\grafana-enterprise
  - cp C:\App\grabpl.exe grabpl.exe
  depends_on:
  - clone
  environment:
    GITHUB_TOKEN:
      from_secret: github_token
  image: grafana/ci-wix:0.1.1
  name: windows-init
- commands:
  - $$gcpKey = $$env:GCP_KEY
  - '[System.Text.Encoding]::UTF8.GetString([System.Convert]::FromBase64String($$gcpKey))
    > gcpkey.json'
  - dos2unix gcpkey.json
  - gcloud auth activate-service-account --key-file=gcpkey.json
  - rm gcpkey.json
  - cp C:\App\nssm-2.24.zip .
  - .\grabpl.exe gen-version ${DRONE_TAG}
  - .\grabpl.exe windows-installer --edition enterprise ${DRONE_TAG}
  - $$fname = ((Get-Childitem grafana*.msi -name) -split "`n")[0]
  - gsutil cp $$fname gs://%PRERELEASE_BUCKET%/artifacts/downloads/${DRONE_TAG}/enterprise/release/
  - gsutil cp "$$fname.sha256" gs://%PRERELEASE_BUCKET%/artifacts/downloads/${DRONE_TAG}/enterprise/release/
  depends_on:
  - windows-init
  environment:
    GCP_KEY:
      from_secret: gcp_key
    GITHUB_TOKEN:
      from_secret: github_token
    PRERELEASE_BUCKET:
      from_secret: prerelease_bucket
  image: grafana/ci-wix:0.1.1
  name: build-windows-installer
trigger:
  event:
    exclude:
    - promote
  ref:
  - refs/tags/v*
  repo:
    exclude:
    - grafana/grafana
type: docker
volumes:
- host:
    path: /var/run/docker.sock
  name: docker
---
depends_on: []
kind: pipeline
name: publish-docker-oss-public
node:
  type: no-parallel
platform:
  arch: amd64
  os: linux
services: []
steps:
- commands:
  - mkdir -p bin
  - curl -fL -o bin/grabpl https://grafana-downloads.storage.googleapis.com/grafana-build-pipeline/v2.9.52/grabpl
  - chmod +x bin/grabpl
  image: byrnedo/alpine-curl:0.1.8
  name: grabpl
- commands:
  - ./bin/grabpl artifacts docker fetch --version-tag ${TAG} --edition oss --base
    alpine --base ubuntu --arch amd64 --arch arm64 --arch armv7
  depends_on:
  - grabpl
  environment:
    DOCKER_PASSWORD:
      from_secret: docker_password
    DOCKER_USER:
      from_secret: docker_username
    GCP_KEY:
      from_secret: gcp_key
  image: google/cloud-sdk
  name: fetch-images-oss
  volumes:
  - name: docker
    path: /var/run/docker.sock
- commands:
  - ./bin/grabpl artifacts docker publish --dockerhub-repo grafana --base alpine --base
    ubuntu --arch amd64 --arch arm64 --arch armv7 --version-tag ${TAG}
  depends_on:
  - fetch-images-oss
  environment:
    DOCKER_PASSWORD:
      from_secret: docker_password
    DOCKER_USER:
      from_secret: docker_username
    GCP_KEY:
      from_secret: gcp_key
  image: google/cloud-sdk
  name: publish-images-grafana
  volumes:
  - name: docker
    path: /var/run/docker.sock
- commands:
  - ./bin/grabpl artifacts docker publish --dockerhub-repo grafana-oss --base alpine
    --base ubuntu --arch amd64 --arch arm64 --arch armv7 --version-tag ${TAG}
  depends_on:
  - fetch-images-oss
  environment:
    DOCKER_PASSWORD:
      from_secret: docker_password
    DOCKER_USER:
      from_secret: docker_username
    GCP_KEY:
      from_secret: gcp_key
  image: google/cloud-sdk
  name: publish-images-grafana-oss
  volumes:
  - name: docker
    path: /var/run/docker.sock
trigger:
  event:
  - promote
  target:
  - public
type: docker
volumes:
- host:
    path: /var/run/docker.sock
  name: docker
---
depends_on: []
kind: pipeline
name: publish-docker-enterprise-public
node:
  type: no-parallel
platform:
  arch: amd64
  os: linux
services: []
steps:
- commands:
  - mkdir -p bin
  - curl -fL -o bin/grabpl https://grafana-downloads.storage.googleapis.com/grafana-build-pipeline/v2.9.52/grabpl
  - chmod +x bin/grabpl
  image: byrnedo/alpine-curl:0.1.8
  name: grabpl
- commands:
  - ./bin/grabpl artifacts docker fetch --version-tag ${TAG} --edition enterprise
    --base alpine --base ubuntu --arch amd64 --arch arm64 --arch armv7
  depends_on:
  - grabpl
  environment:
    DOCKER_PASSWORD:
      from_secret: docker_password
    DOCKER_USER:
      from_secret: docker_username
    GCP_KEY:
      from_secret: gcp_key
  image: google/cloud-sdk
  name: fetch-images-enterprise
  volumes:
  - name: docker
    path: /var/run/docker.sock
- commands:
  - ./bin/grabpl artifacts docker publish --dockerhub-repo grafana-enterprise --base
    alpine --base ubuntu --arch amd64 --arch arm64 --arch armv7 --version-tag ${TAG}
  depends_on:
  - fetch-images-enterprise
  environment:
    DOCKER_PASSWORD:
      from_secret: docker_password
    DOCKER_USER:
      from_secret: docker_username
    GCP_KEY:
      from_secret: gcp_key
  image: google/cloud-sdk
  name: publish-images-grafana-enterprise
  volumes:
  - name: docker
    path: /var/run/docker.sock
trigger:
  event:
  - promote
  target:
  - public
type: docker
volumes:
- host:
    path: /var/run/docker.sock
  name: docker
---
depends_on: []
kind: pipeline
name: publish-docker-oss-security
node:
  type: no-parallel
platform:
  arch: amd64
  os: linux
services: []
steps:
- commands:
  - mkdir -p bin
  - curl -fL -o bin/grabpl https://grafana-downloads.storage.googleapis.com/grafana-build-pipeline/v2.9.52/grabpl
  - chmod +x bin/grabpl
  image: byrnedo/alpine-curl:0.1.8
  name: grabpl
- commands:
  - ./bin/grabpl artifacts docker fetch --version-tag ${TAG} --edition oss --base
    alpine --base ubuntu --arch amd64 --arch arm64 --arch armv7
  depends_on:
  - grabpl
  environment:
    DOCKER_PASSWORD:
      from_secret: docker_password
    DOCKER_USER:
      from_secret: docker_username
    GCP_KEY:
      from_secret: gcp_key
  image: google/cloud-sdk
  name: fetch-images-oss
  volumes:
  - name: docker
    path: /var/run/docker.sock
- commands:
  - ./bin/grabpl artifacts docker publish --security --dockerhub-repo grafana --base
    alpine --base ubuntu --arch amd64 --arch arm64 --arch armv7 --version-tag ${TAG}
  depends_on:
  - fetch-images-oss
  environment:
    DOCKER_PASSWORD:
      from_secret: docker_password
    DOCKER_USER:
      from_secret: docker_username
    GCP_KEY:
      from_secret: gcp_key
  image: google/cloud-sdk
  name: publish-images-grafana
  volumes:
  - name: docker
    path: /var/run/docker.sock
- commands:
  - ./bin/grabpl artifacts docker publish --security --dockerhub-repo grafana-oss
    --base alpine --base ubuntu --arch amd64 --arch arm64 --arch armv7 --version-tag
    ${TAG}
  depends_on:
  - fetch-images-oss
  environment:
    DOCKER_PASSWORD:
      from_secret: docker_password
    DOCKER_USER:
      from_secret: docker_username
    GCP_KEY:
      from_secret: gcp_key
  image: google/cloud-sdk
  name: publish-images-grafana-oss
  volumes:
  - name: docker
    path: /var/run/docker.sock
trigger:
  event:
  - promote
  target:
  - security
type: docker
volumes:
- host:
    path: /var/run/docker.sock
  name: docker
---
depends_on: []
kind: pipeline
name: publish-docker-enterprise-security
node:
  type: no-parallel
platform:
  arch: amd64
  os: linux
services: []
steps:
- commands:
  - mkdir -p bin
  - curl -fL -o bin/grabpl https://grafana-downloads.storage.googleapis.com/grafana-build-pipeline/v2.9.52/grabpl
  - chmod +x bin/grabpl
  image: byrnedo/alpine-curl:0.1.8
  name: grabpl
- commands:
  - ./bin/grabpl artifacts docker fetch --version-tag ${TAG} --edition enterprise
    --base alpine --base ubuntu --arch amd64 --arch arm64 --arch armv7
  depends_on:
  - grabpl
  environment:
    DOCKER_PASSWORD:
      from_secret: docker_password
    DOCKER_USER:
      from_secret: docker_username
    GCP_KEY:
      from_secret: gcp_key
  image: google/cloud-sdk
  name: fetch-images-enterprise
  volumes:
  - name: docker
    path: /var/run/docker.sock
- commands:
  - ./bin/grabpl artifacts docker publish --security --dockerhub-repo grafana-enterprise
    --base alpine --base ubuntu --arch amd64 --arch arm64 --arch armv7 --version-tag
    ${TAG}
  depends_on:
  - fetch-images-enterprise
  environment:
    DOCKER_PASSWORD:
      from_secret: docker_password
    DOCKER_USER:
      from_secret: docker_username
    GCP_KEY:
      from_secret: gcp_key
  image: google/cloud-sdk
  name: publish-images-grafana-enterprise
  volumes:
  - name: docker
    path: /var/run/docker.sock
trigger:
  event:
  - promote
  target:
  - security
type: docker
volumes:
- host:
    path: /var/run/docker.sock
  name: docker
---
depends_on: []
kind: pipeline
name: publish-artifacts-security
node:
  type: no-parallel
platform:
  arch: amd64
  os: linux
services: []
steps:
- commands:
  - mkdir -p bin
  - curl -fL -o bin/grabpl https://grafana-downloads.storage.googleapis.com/grafana-build-pipeline/v2.9.52/grabpl
  - chmod +x bin/grabpl
  image: byrnedo/alpine-curl:0.1.8
  name: grabpl
- commands:
  - ./bin/grabpl artifacts publish --security --tag ${TAG} --src-bucket $${PRERELEASE_BUCKET}
  depends_on:
  - grabpl
  environment:
    GCP_KEY:
      from_secret: gcp_key
    PRERELEASE_BUCKET:
      from_secret: prerelease_bucket
  image: grafana/grafana-ci-deploy:1.3.1
  name: publish-artifacts
trigger:
  event:
  - promote
  target:
  - security
type: docker
volumes:
- host:
    path: /var/run/docker.sock
  name: docker
---
depends_on: []
kind: pipeline
name: publish-artifacts-public
node:
  type: no-parallel
platform:
  arch: amd64
  os: linux
services: []
steps:
- commands:
  - mkdir -p bin
  - curl -fL -o bin/grabpl https://grafana-downloads.storage.googleapis.com/grafana-build-pipeline/v2.9.52/grabpl
  - chmod +x bin/grabpl
  image: byrnedo/alpine-curl:0.1.8
  name: grabpl
- commands:
  - ./bin/grabpl artifacts publish --tag ${TAG} --src-bucket $${PRERELEASE_BUCKET}
  depends_on:
  - grabpl
  environment:
    GCP_KEY:
      from_secret: gcp_key
    PRERELEASE_BUCKET:
      from_secret: prerelease_bucket
  image: grafana/grafana-ci-deploy:1.3.1
  name: publish-artifacts
trigger:
  event:
  - promote
  target:
  - public
type: docker
volumes:
- host:
    path: /var/run/docker.sock
  name: docker
---
depends_on: []
kind: pipeline
name: publish-npm-packages-public
node:
  type: no-parallel
platform:
  arch: amd64
  os: linux
services: []
steps:
- commands:
  - mkdir -p bin
  - curl -fL -o bin/grabpl https://grafana-downloads.storage.googleapis.com/grafana-build-pipeline/v2.9.52/grabpl
  - chmod +x bin/grabpl
  image: byrnedo/alpine-curl:0.1.8
  name: grabpl
- commands:
  - yarn install --immutable
  depends_on:
  - grabpl
  image: grafana/build-container:1.5.7
  name: yarn-install
- commands:
  - ./bin/grabpl artifacts npm retrieve --tag v${TAG}
  depends_on:
  - yarn-install
  environment:
    GCP_KEY:
      from_secret: gcp_key
    PRERELEASE_BUCKET:
      from_secret: prerelease_bucket
  image: grafana/grafana-ci-deploy:1.3.1
  name: retrieve-npm-packages
- commands:
  - ./bin/grabpl artifacts npm release --tag v${TAG}
  depends_on:
  - retrieve-npm-packages
  environment:
    NPM_TOKEN:
      from_secret: npm_token
  image: grafana/build-container:1.5.7
  name: release-npm-packages
trigger:
  event:
  - promote
  target:
  - public
type: docker
volumes:
- host:
    path: /var/run/docker.sock
  name: docker
---
depends_on:
- publish-artifacts-public
- publish-docker-oss-public
- publish-docker-enterprise-public
kind: pipeline
name: publish-packages-oss
node:
  type: no-parallel
platform:
  arch: amd64
  os: linux
services: []
steps:
- commands:
  - mkdir -p bin
  - curl -fL -o bin/grabpl https://grafana-downloads.storage.googleapis.com/grafana-build-pipeline/v2.9.52/grabpl
  - chmod +x bin/grabpl
  image: byrnedo/alpine-curl:0.1.8
  name: grabpl
- commands:
  - ./bin/grabpl gen-version ${DRONE_TAG}
  depends_on:
  - grabpl
  image: grafana/build-container:1.5.7
  name: gen-version
- commands:
  - ./bin/grabpl store-packages --edition oss --packages-bucket grafana-downloads
    --gcp-key /tmp/gcpkey.json ${DRONE_TAG}
  depends_on:
  - gen-version
  environment:
    GCP_KEY:
      from_secret: gcp_key
    GPG_KEY_PASSWORD:
      from_secret: gpg_key_password
    GPG_PRIV_KEY:
      from_secret: gpg_priv_key
    GPG_PUB_KEY:
      from_secret: gpg_pub_key
    GRAFANA_COM_API_KEY:
      from_secret: grafana_api_key
  image: grafana/grafana-ci-deploy:1.3.1
  name: store-packages-oss
trigger:
  event:
  - promote
  target:
  - public
type: docker
volumes:
- host:
    path: /var/run/docker.sock
  name: docker
---
depends_on:
- publish-artifacts-public
- publish-docker-oss-public
- publish-docker-enterprise-public
kind: pipeline
name: publish-packages-enterprise
node:
  type: no-parallel
platform:
  arch: amd64
  os: linux
services: []
steps:
- commands:
  - mkdir -p bin
  - curl -fL -o bin/grabpl https://grafana-downloads.storage.googleapis.com/grafana-build-pipeline/v2.9.52/grabpl
  - chmod +x bin/grabpl
  image: byrnedo/alpine-curl:0.1.8
  name: grabpl
- commands:
  - ./bin/grabpl gen-version ${DRONE_TAG}
  depends_on:
  - grabpl
  image: grafana/build-container:1.5.7
  name: gen-version
- commands:
  - ./bin/grabpl store-packages --edition enterprise --packages-bucket grafana-downloads
    --gcp-key /tmp/gcpkey.json ${DRONE_TAG}
  depends_on:
  - gen-version
  environment:
    GCP_KEY:
      from_secret: gcp_key
    GPG_KEY_PASSWORD:
      from_secret: gpg_key_password
    GPG_PRIV_KEY:
      from_secret: gpg_priv_key
    GPG_PUB_KEY:
      from_secret: gpg_pub_key
    GRAFANA_COM_API_KEY:
      from_secret: grafana_api_key
  image: grafana/grafana-ci-deploy:1.3.1
  name: store-packages-enterprise
trigger:
  event:
  - promote
  target:
  - public
type: docker
volumes:
- host:
    path: /var/run/docker.sock
  name: docker
---
depends_on: []
kind: pipeline
name: publish-artifacts-page
node:
  type: no-parallel
platform:
  arch: amd64
  os: linux
services: []
steps:
- commands:
  - mkdir -p bin
  - curl -fL -o bin/grabpl https://grafana-downloads.storage.googleapis.com/grafana-build-pipeline/v2.9.52/grabpl
  - chmod +x bin/grabpl
  image: byrnedo/alpine-curl:0.1.8
  name: grabpl
- commands:
  - ./bin/grabpl artifacts-page
  depends_on:
  - grabpl
  image: grafana/build-container:1.5.7
  name: artifacts-page
trigger:
  event:
  - promote
  target: security
type: docker
volumes:
- host:
    path: /var/run/docker.sock
  name: docker
---
depends_on: []
kind: pipeline
name: release-branch-oss-build-e2e-publish
node:
  type: no-parallel
platform:
  arch: amd64
  os: linux
services: []
steps:
- commands:
  - echo $DRONE_RUNNER_NAME
  image: alpine:3.15
  name: identify-runner
- commands:
  - mkdir -p bin
  - curl -fL -o bin/grabpl https://grafana-downloads.storage.googleapis.com/grafana-build-pipeline/v2.9.52/grabpl
  - chmod +x bin/grabpl
  image: byrnedo/alpine-curl:0.1.8
  name: grabpl
- commands:
  - ./bin/grabpl gen-version --build-id ${DRONE_BUILD_NUMBER}
  depends_on:
  - grabpl
  image: grafana/build-container:1.5.7
  name: gen-version
- commands:
  - '# It is required that code generated from Thema/CUE be committed and in sync
    with its inputs.'
  - '# The following command will fail if running code generators produces any diff
    in output.'
  - CODEGEN_VERIFY=1 make gen-cue
  depends_on: []
  image: grafana/build-container:1.5.7
  name: verify-gen-cue
- commands:
  - make gen-go
  depends_on:
  - verify-gen-cue
  image: grafana/build-container:1.5.7
  name: wire-install
- commands:
  - yarn install --immutable
  depends_on:
  - grabpl
  image: grafana/build-container:1.5.7
  name: yarn-install
- commands:
  - ./bin/grabpl build-backend --jobs 8 --edition oss --build-id ${DRONE_BUILD_NUMBER}
  depends_on:
  - gen-version
  - wire-install
  image: grafana/build-container:1.5.7
  name: build-backend
- commands:
  - ./bin/grabpl build-frontend --jobs 8 --edition oss --build-id ${DRONE_BUILD_NUMBER}
  depends_on:
  - gen-version
  - yarn-install
  environment:
    NODE_OPTIONS: --max_old_space_size=8192
  image: grafana/build-container:1.5.7
  name: build-frontend
- commands:
  - ./bin/grabpl build-frontend-packages --jobs 8 --edition oss --build-id ${DRONE_BUILD_NUMBER}
  depends_on:
  - gen-version
  - yarn-install
  environment:
    NODE_OPTIONS: --max_old_space_size=8192
  image: grafana/build-container:1.5.7
  name: build-frontend-packages
- commands:
  - ./bin/grabpl build-plugins --jobs 8 --edition oss
  depends_on:
  - gen-version
  - yarn-install
  environment:
    GRAFANA_API_KEY:
      from_secret: grafana_api_key
  image: grafana/build-container:1.5.7
  name: build-plugins
- commands:
  - ./bin/grabpl package --jobs 8 --edition oss --build-id ${DRONE_BUILD_NUMBER} --sign
  depends_on:
  - build-plugins
  - build-backend
  - build-frontend
  - build-frontend-packages
  environment:
    GPG_KEY_PASSWORD:
      from_secret: gpg_key_password
    GPG_PRIV_KEY:
      from_secret: gpg_priv_key
    GPG_PUB_KEY:
      from_secret: gpg_pub_key
    GRAFANA_API_KEY:
      from_secret: grafana_api_key
  image: grafana/build-container:1.5.7
  name: package
- commands:
  - ls dist/*.tar.gz*
  - cp dist/*.tar.gz* packaging/docker/
  depends_on:
  - package
  image: grafana/build-container:1.5.7
  name: copy-packages-for-docker
- commands:
  - ./bin/grabpl build-docker --edition oss --shouldSave
  depends_on:
  - copy-packages-for-docker
  environment:
    GCP_KEY:
      from_secret: gcp_key
  image: google/cloud-sdk
  name: build-docker-images
  volumes:
  - name: docker
    path: /var/run/docker.sock
- commands:
  - ./bin/grabpl build-docker --edition oss --shouldSave --ubuntu
  depends_on:
  - copy-packages-for-docker
  environment:
    GCP_KEY:
      from_secret: gcp_key
  image: google/cloud-sdk
  name: build-docker-images-ubuntu
  volumes:
  - name: docker
    path: /var/run/docker.sock
- commands:
  - ./scripts/grafana-server/start-server
  depends_on:
  - build-plugins
  - build-backend
  - build-frontend
  - build-frontend-packages
  detach: true
  environment:
    ARCH: linux-amd64
    PORT: 3001
  image: grafana/build-container:1.5.7
  name: grafana-server
- commands:
  - apt-get install -y netcat
  - ./bin/grabpl e2e-tests --port 3001 --suite dashboards-suite --tries 3
  depends_on:
  - grafana-server
  environment:
    HOST: grafana-server
  image: cypress/included:9.5.1-node16.14.0-slim-chrome99-ff97
  name: end-to-end-tests-dashboards-suite
- commands:
  - apt-get install -y netcat
  - ./bin/grabpl e2e-tests --port 3001 --suite smoke-tests-suite --tries 3
  depends_on:
  - grafana-server
  environment:
    HOST: grafana-server
  image: cypress/included:9.5.1-node16.14.0-slim-chrome99-ff97
  name: end-to-end-tests-smoke-tests-suite
- commands:
  - apt-get install -y netcat
  - ./bin/grabpl e2e-tests --port 3001 --suite panels-suite --tries 3
  depends_on:
  - grafana-server
  environment:
    HOST: grafana-server
  image: cypress/included:9.5.1-node16.14.0-slim-chrome99-ff97
  name: end-to-end-tests-panels-suite
- commands:
  - apt-get install -y netcat
  - ./bin/grabpl e2e-tests --port 3001 --suite various-suite --tries 3
  depends_on:
  - grafana-server
  environment:
    HOST: grafana-server
  image: cypress/included:9.5.1-node16.14.0-slim-chrome99-ff97
  name: end-to-end-tests-various-suite
- commands:
  - apt-get update
  - apt-get install -yq zip
  - ls -lah ./e2e
  - find ./e2e -type f -name "*.mp4"
  - printenv GCP_GRAFANA_UPLOAD_ARTIFACTS_KEY > /tmp/gcpkey_upload_artifacts.json
  - gcloud auth activate-service-account --key-file=/tmp/gcpkey_upload_artifacts.json
  - find ./e2e -type f -name "*spec.ts.mp4" | zip e2e/videos.zip -@
  - gsutil cp e2e/videos.zip gs://$${E2E_TEST_ARTIFACTS_BUCKET}/${DRONE_BUILD_NUMBER}/artifacts/videos/videos.zip
  - export E2E_ARTIFACTS_VIDEO_ZIP=https://storage.googleapis.com/$${E2E_TEST_ARTIFACTS_BUCKET}/${DRONE_BUILD_NUMBER}/artifacts/videos/videos.zip
  - 'echo "E2E Test artifacts uploaded to: $${E2E_ARTIFACTS_VIDEO_ZIP}"'
  - 'curl -X POST https://api.github.com/repos/${DRONE_REPO}/statuses/${DRONE_COMMIT_SHA}
    -H "Authorization: token $${GITHUB_TOKEN}" -d "{\"state\":\"success\",\"target_url\":\"$${E2E_ARTIFACTS_VIDEO_ZIP}\",
    \"description\": \"Click on the details to download e2e recording videos\", \"context\":
    \"e2e_artifacts\"}"'
  depends_on:
  - end-to-end-tests-dashboards-suite
  - end-to-end-tests-panels-suite
  - end-to-end-tests-smoke-tests-suite
  - end-to-end-tests-various-suite
  environment:
    E2E_TEST_ARTIFACTS_BUCKET: releng-pipeline-artifacts-dev
    GCP_GRAFANA_UPLOAD_ARTIFACTS_KEY:
      from_secret: gcp_upload_artifacts_key
    GITHUB_TOKEN:
      from_secret: github_token
  image: google/cloud-sdk:367.0.0
  name: e2e-tests-artifacts-upload
  when:
    status:
    - success
    - failure
- commands:
  - yarn storybook:build
  - ./bin/grabpl verify-storybook
  depends_on:
  - build-frontend
  - build-frontend-packages
  environment:
    NODE_OPTIONS: --max_old_space_size=4096
  image: grafana/build-container:1.5.7
  name: build-storybook
- commands:
  - ./bin/grabpl upload-cdn --edition oss
  depends_on:
  - grafana-server
  environment:
    GCP_KEY:
      from_secret: gcp_key
    PRERELEASE_BUCKET:
      from_secret: prerelease_bucket
  image: grafana/grafana-ci-deploy:1.3.1
  name: upload-cdn-assets
  when:
    repo:
    - grafana/grafana
- commands:
  - ./bin/grabpl upload-packages --edition oss
  depends_on:
  - end-to-end-tests-dashboards-suite
  - end-to-end-tests-panels-suite
  - end-to-end-tests-smoke-tests-suite
  - end-to-end-tests-various-suite
  environment:
    GCP_KEY:
      from_secret: gcp_key
    PRERELEASE_BUCKET:
      from_secret: prerelease_bucket
  image: grafana/grafana-ci-deploy:1.3.1
  name: upload-packages
  when:
    repo:
    - grafana/grafana
trigger:
  ref:
  - refs/heads/v[0-9]*
type: docker
volumes:
- host:
    path: /var/run/docker.sock
  name: docker
- name: postgres
  temp:
    medium: memory
- name: mysql
  temp:
    medium: memory
---
depends_on: []
kind: pipeline
name: release-branch-oss-test
node:
  type: no-parallel
platform:
  arch: amd64
  os: linux
services: []
steps:
- commands:
  - echo $DRONE_RUNNER_NAME
  image: alpine:3.15
  name: identify-runner
- commands:
  - mkdir -p bin
  - curl -fL -o bin/grabpl https://grafana-downloads.storage.googleapis.com/grafana-build-pipeline/v2.9.52/grabpl
  - chmod +x bin/grabpl
  image: byrnedo/alpine-curl:0.1.8
  name: grabpl
- commands:
  - ./bin/grabpl gen-version --build-id ${DRONE_BUILD_NUMBER}
  depends_on:
  - grabpl
  image: grafana/build-container:1.5.7
  name: gen-version
- commands:
  - '# It is required that code generated from Thema/CUE be committed and in sync
    with its inputs.'
  - '# The following command will fail if running code generators produces any diff
    in output.'
  - CODEGEN_VERIFY=1 make gen-cue
  depends_on: []
  image: grafana/build-container:1.5.7
  name: verify-gen-cue
- commands:
  - make gen-go
  depends_on:
  - verify-gen-cue
  image: grafana/build-container:1.5.7
  name: wire-install
- commands:
  - yarn install --immutable
  depends_on:
  - grabpl
  image: grafana/build-container:1.5.7
  name: yarn-install
- commands:
  - ./bin/grabpl shellcheck
  depends_on:
  - grabpl
  image: grafana/build-container:1.5.7
  name: shellcheck
- commands:
  - |-
    echo -e "unknwon
    referer
    errorstring
    eror
    iam
    wan" > words_to_ignore.txt
  - codespell -I words_to_ignore.txt docs/
  - rm words_to_ignore.txt
  image: grafana/build-container:1.5.7
  name: codespell
- commands:
  - make lint-go
  depends_on:
  - wire-install
  environment:
    CGO_ENABLED: "1"
  image: grafana/build-container:1.5.7
  name: lint-backend
- commands:
  - yarn run prettier:check
  - yarn run lint
  - yarn run i18n:compile
  - yarn run typecheck
  depends_on:
  - yarn-install
  environment:
    TEST_MAX_WORKERS: 50%
  image: grafana/build-container:1.5.7
  name: lint-frontend
- commands:
  - go test -short -covermode=atomic -timeout=30m ./pkg/...
  depends_on:
  - wire-install
  image: grafana/build-container:1.5.7
  name: test-backend
- commands:
  - go test -run Integration -covermode=atomic -timeout=30m ./pkg/...
  depends_on:
  - wire-install
  image: grafana/build-container:1.5.7
  name: test-backend-integration
- commands:
  - yarn run ci:test-frontend
  depends_on:
  - yarn-install
  environment:
    TEST_MAX_WORKERS: 50%
  image: grafana/build-container:1.5.7
  name: test-frontend
trigger:
  ref:
  - refs/heads/v[0-9]*
type: docker
volumes:
- host:
    path: /var/run/docker.sock
  name: docker
---
depends_on: []
kind: pipeline
name: release-branch-oss-integration-tests
node:
  type: no-parallel
platform:
  arch: amd64
  os: linux
services:
- environment:
    PGDATA: /var/lib/postgresql/data/pgdata
    POSTGRES_DB: grafanatest
    POSTGRES_PASSWORD: grafanatest
    POSTGRES_USER: grafanatest
  image: postgres:12.3-alpine
  name: postgres
  volumes:
  - name: postgres
    path: /var/lib/postgresql/data/pgdata
- environment:
    MYSQL_DATABASE: grafana_tests
    MYSQL_PASSWORD: password
    MYSQL_ROOT_PASSWORD: rootpass
    MYSQL_USER: grafana
  image: mysql:5.6.48
  name: mysql
  volumes:
  - name: mysql
    path: /var/lib/mysql
steps:
- commands:
  - mkdir -p bin
  - curl -fL -o bin/grabpl https://grafana-downloads.storage.googleapis.com/grafana-build-pipeline/v2.9.52/grabpl
  - chmod +x bin/grabpl
  image: byrnedo/alpine-curl:0.1.8
  name: grabpl
- commands:
  - echo $DRONE_RUNNER_NAME
  image: alpine:3.15
  name: identify-runner
- commands:
  - '# It is required that code generated from Thema/CUE be committed and in sync
    with its inputs.'
  - '# The following command will fail if running code generators produces any diff
    in output.'
  - CODEGEN_VERIFY=1 make gen-cue
  depends_on: []
  image: grafana/build-container:1.5.7
  name: verify-gen-cue
- commands:
  - make gen-go
  depends_on:
  - verify-gen-cue
  image: grafana/build-container:1.5.7
  name: wire-install
- commands:
  - apt-get update
  - apt-get install -yq postgresql-client
  - dockerize -wait tcp://postgres:5432 -timeout 120s
  - psql -p 5432 -h postgres -U grafanatest -d grafanatest -f devenv/docker/blocks/postgres_tests/setup.sql
  - go clean -testcache
  - go list './pkg/...' | xargs -I {} sh -c 'go test -run Integration -covermode=atomic
    -timeout=30m {}'
  depends_on:
  - wire-install
  environment:
    GRAFANA_TEST_DB: postgres
    PGPASSWORD: grafanatest
    POSTGRES_HOST: postgres
  image: grafana/build-container:1.5.7
  name: postgres-integration-tests
- commands:
  - apt-get update
  - apt-get install -yq default-mysql-client
  - dockerize -wait tcp://mysql:3306 -timeout 120s
  - cat devenv/docker/blocks/mysql_tests/setup.sql | mysql -h mysql -P 3306 -u root
    -prootpass
  - go clean -testcache
  - go list './pkg/...' | xargs -I {} sh -c 'go test -run Integration -covermode=atomic
    -timeout=30m {}'
  depends_on:
  - wire-install
  environment:
    GRAFANA_TEST_DB: mysql
    MYSQL_HOST: mysql
  image: grafana/build-container:1.5.7
  name: mysql-integration-tests
trigger:
  ref:
  - refs/heads/v[0-9]*
type: docker
volumes:
- host:
    path: /var/run/docker.sock
  name: docker
- name: postgres
  temp:
    medium: memory
- name: mysql
  temp:
    medium: memory
---
depends_on:
- release-branch-oss-build-e2e-publish
- release-branch-oss-test
- release-branch-oss-integration-tests
kind: pipeline
name: release-branch-oss-windows
platform:
  arch: amd64
  os: windows
  version: "1809"
services: []
steps:
- commands:
  - echo $env:DRONE_RUNNER_NAME
  image: mcr.microsoft.com/windows:1809
  name: identify-runner
- commands:
  - $$ProgressPreference = "SilentlyContinue"
  - Invoke-WebRequest https://grafana-downloads.storage.googleapis.com/grafana-build-pipeline/v2.9.52/windows/grabpl.exe
    -OutFile grabpl.exe
  image: grafana/ci-wix:0.1.1
  name: windows-init
- commands:
  - $$gcpKey = $$env:GCP_KEY
  - '[System.Text.Encoding]::UTF8.GetString([System.Convert]::FromBase64String($$gcpKey))
    > gcpkey.json'
  - dos2unix gcpkey.json
  - gcloud auth activate-service-account --key-file=gcpkey.json
  - rm gcpkey.json
  - cp C:\App\nssm-2.24.zip .
  depends_on:
  - windows-init
  environment:
    GCP_KEY:
      from_secret: gcp_key
    GITHUB_TOKEN:
      from_secret: github_token
    PRERELEASE_BUCKET:
      from_secret: prerelease_bucket
  image: grafana/ci-wix:0.1.1
  name: build-windows-installer
trigger:
  ref:
  - refs/heads/v[0-9]*
type: docker
volumes:
- host:
    path: /var/run/docker.sock
  name: docker
---
clone:
  disable: true
depends_on: []
image_pull_secrets:
- dockerconfigjson
kind: pipeline
name: release-branch-enterprise-build-e2e-publish
node:
  type: no-parallel
platform:
  arch: amd64
  os: linux
services: []
steps:
- commands:
  - mkdir -p bin
  - curl -fL -o bin/grabpl https://grafana-downloads.storage.googleapis.com/grafana-build-pipeline/v2.9.52/grabpl
  - chmod +x bin/grabpl
  image: byrnedo/alpine-curl:0.1.8
  name: grabpl
- commands:
  - echo $DRONE_RUNNER_NAME
  image: alpine:3.15
  name: identify-runner
- commands:
  - git clone "https://$${GITHUB_TOKEN}@github.com/grafana/grafana-enterprise.git"
  - cd grafana-enterprise
  - git checkout ${DRONE_BRANCH}
  environment:
    GITHUB_TOKEN:
      from_secret: github_token
  image: grafana/build-container:1.5.7
  name: clone-enterprise
- commands:
  - mv bin/grabpl /tmp/
  - rmdir bin
  - mv grafana-enterprise /tmp/
  - /tmp/grabpl init-enterprise  /tmp/grafana-enterprise
  - mv /tmp/grafana-enterprise/deployment_tools_config.json deployment_tools_config.json
  - mkdir bin
  - mv /tmp/grabpl bin/
  depends_on:
  - clone-enterprise
  environment: {}
  image: grafana/build-container:1.5.7
  name: init-enterprise
- commands:
  - make gen-go
  depends_on:
  - init-enterprise
  image: grafana/build-container:1.5.7
  name: wire-install
- commands:
  - yarn install --immutable
  depends_on:
  - init-enterprise
  image: grafana/build-container:1.5.7
  name: yarn-install
- commands:
  - ./bin/grabpl gen-version --build-id ${DRONE_BUILD_NUMBER}
  depends_on:
  - init-enterprise
  image: grafana/build-container:1.5.7
  name: gen-version
- commands:
  - '# It is required that code generated from Thema/CUE be committed and in sync
    with its inputs.'
  - '# The following command will fail if running code generators produces any diff
    in output.'
  - CODEGEN_VERIFY=1 make gen-cue
  depends_on:
  - init-enterprise
  image: grafana/build-container:1.5.7
  name: verify-gen-cue
- commands:
  - ./bin/grabpl build-backend --jobs 8 --edition enterprise --build-id ${DRONE_BUILD_NUMBER}
  depends_on:
  - gen-version
  - wire-install
  image: grafana/build-container:1.5.7
  name: build-backend
- commands:
  - ./bin/grabpl build-frontend --jobs 8 --edition enterprise --build-id ${DRONE_BUILD_NUMBER}
  depends_on:
  - gen-version
  - yarn-install
  environment:
    NODE_OPTIONS: --max_old_space_size=8192
  image: grafana/build-container:1.5.7
  name: build-frontend
- commands:
  - ./bin/grabpl build-frontend-packages --jobs 8 --edition enterprise --build-id
    ${DRONE_BUILD_NUMBER}
  depends_on:
  - gen-version
  - yarn-install
  environment:
    NODE_OPTIONS: --max_old_space_size=8192
  image: grafana/build-container:1.5.7
  name: build-frontend-packages
- commands:
  - ./bin/grabpl build-plugins --jobs 8 --edition enterprise
  depends_on:
  - gen-version
  - yarn-install
  environment:
    GRAFANA_API_KEY:
      from_secret: grafana_api_key
  image: grafana/build-container:1.5.7
  name: build-plugins
- commands:
  - ./bin/grabpl build-backend --jobs 8 --edition enterprise2 --build-id ${DRONE_BUILD_NUMBER}
    --variants linux-amd64
  depends_on:
  - gen-version
  - wire-install
  image: grafana/build-container:1.5.7
  name: build-backend-enterprise2
- commands:
  - ./bin/grabpl package --jobs 8 --edition enterprise --build-id ${DRONE_BUILD_NUMBER}
    --sign
  depends_on:
  - build-plugins
  - build-backend
  - build-frontend
  - build-frontend-packages
  - build-backend-enterprise2
  environment:
    GPG_KEY_PASSWORD:
      from_secret: gpg_key_password
    GPG_PRIV_KEY:
      from_secret: gpg_priv_key
    GPG_PUB_KEY:
      from_secret: gpg_pub_key
    GRAFANA_API_KEY:
      from_secret: grafana_api_key
  image: grafana/build-container:1.5.7
  name: package
- commands:
  - ls dist/*.tar.gz*
  - cp dist/*.tar.gz* packaging/docker/
  depends_on:
  - package
  image: grafana/build-container:1.5.7
  name: copy-packages-for-docker
- commands:
  - ./bin/grabpl build-docker --edition enterprise --shouldSave
  depends_on:
  - copy-packages-for-docker
  environment:
    GCP_KEY:
      from_secret: gcp_key
  image: google/cloud-sdk
  name: build-docker-images
  volumes:
  - name: docker
    path: /var/run/docker.sock
- commands:
  - ./bin/grabpl build-docker --edition enterprise --shouldSave --ubuntu
  depends_on:
  - copy-packages-for-docker
  environment:
    GCP_KEY:
      from_secret: gcp_key
  image: google/cloud-sdk
  name: build-docker-images-ubuntu
  volumes:
  - name: docker
    path: /var/run/docker.sock
- commands:
  - ./scripts/grafana-server/start-server
  depends_on:
  - build-plugins
  - build-backend
  - build-frontend
  - build-frontend-packages
  detach: true
  environment:
    ARCH: linux-amd64
    PORT: 3001
    RUNDIR: scripts/grafana-server/tmp-grafana-enterprise
  image: grafana/build-container:1.5.7
  name: grafana-server
- commands:
  - apt-get install -y netcat
  - ./bin/grabpl e2e-tests --port 3001 --suite dashboards-suite --tries 3
  depends_on:
  - grafana-server
  environment:
    HOST: grafana-server
  image: cypress/included:9.5.1-node16.14.0-slim-chrome99-ff97
  name: end-to-end-tests-dashboards-suite
- commands:
  - apt-get install -y netcat
  - ./bin/grabpl e2e-tests --port 3001 --suite smoke-tests-suite --tries 3
  depends_on:
  - grafana-server
  environment:
    HOST: grafana-server
  image: cypress/included:9.5.1-node16.14.0-slim-chrome99-ff97
  name: end-to-end-tests-smoke-tests-suite
- commands:
  - apt-get install -y netcat
  - ./bin/grabpl e2e-tests --port 3001 --suite panels-suite --tries 3
  depends_on:
  - grafana-server
  environment:
    HOST: grafana-server
  image: cypress/included:9.5.1-node16.14.0-slim-chrome99-ff97
  name: end-to-end-tests-panels-suite
- commands:
  - apt-get install -y netcat
  - ./bin/grabpl e2e-tests --port 3001 --suite various-suite --tries 3
  depends_on:
  - grafana-server
  environment:
    HOST: grafana-server
  image: cypress/included:9.5.1-node16.14.0-slim-chrome99-ff97
  name: end-to-end-tests-various-suite
- commands:
  - apt-get update
  - apt-get install -yq zip
  - ls -lah ./e2e
  - find ./e2e -type f -name "*.mp4"
  - printenv GCP_GRAFANA_UPLOAD_ARTIFACTS_KEY > /tmp/gcpkey_upload_artifacts.json
  - gcloud auth activate-service-account --key-file=/tmp/gcpkey_upload_artifacts.json
  - find ./e2e -type f -name "*spec.ts.mp4" | zip e2e/videos.zip -@
  - gsutil cp e2e/videos.zip gs://$${E2E_TEST_ARTIFACTS_BUCKET}/${DRONE_BUILD_NUMBER}/artifacts/videos/videos.zip
  - export E2E_ARTIFACTS_VIDEO_ZIP=https://storage.googleapis.com/$${E2E_TEST_ARTIFACTS_BUCKET}/${DRONE_BUILD_NUMBER}/artifacts/videos/videos.zip
  - 'echo "E2E Test artifacts uploaded to: $${E2E_ARTIFACTS_VIDEO_ZIP}"'
  - 'curl -X POST https://api.github.com/repos/${DRONE_REPO}/statuses/${DRONE_COMMIT_SHA}
    -H "Authorization: token $${GITHUB_TOKEN}" -d "{\"state\":\"success\",\"target_url\":\"$${E2E_ARTIFACTS_VIDEO_ZIP}\",
    \"description\": \"Click on the details to download e2e recording videos\", \"context\":
    \"e2e_artifacts\"}"'
  depends_on:
  - end-to-end-tests-dashboards-suite
  - end-to-end-tests-panels-suite
  - end-to-end-tests-smoke-tests-suite
  - end-to-end-tests-various-suite
  environment:
    E2E_TEST_ARTIFACTS_BUCKET: releng-pipeline-artifacts-dev
    GCP_GRAFANA_UPLOAD_ARTIFACTS_KEY:
      from_secret: gcp_upload_artifacts_key
    GITHUB_TOKEN:
      from_secret: github_token
  image: google/cloud-sdk:367.0.0
  name: e2e-tests-artifacts-upload
  when:
    status:
    - success
    - failure
- commands:
  - yarn storybook:build
  - ./bin/grabpl verify-storybook
  depends_on:
  - build-frontend
  - build-frontend-packages
  environment:
    NODE_OPTIONS: --max_old_space_size=4096
  image: grafana/build-container:1.5.7
  name: build-storybook
- commands:
  - ./bin/grabpl upload-cdn --edition enterprise
  depends_on:
  - package
  environment:
    GCP_KEY:
      from_secret: gcp_key
    PRERELEASE_BUCKET:
      from_secret: prerelease_bucket
  image: grafana/grafana-ci-deploy:1.3.1
  name: upload-cdn-assets
  when:
    repo:
    - grafana/grafana
- commands:
  - ./bin/grabpl upload-packages --edition enterprise
  depends_on:
  - package
  environment:
    GCP_KEY:
      from_secret: gcp_key
    PRERELEASE_BUCKET:
      from_secret: prerelease_bucket
  image: grafana/grafana-ci-deploy:1.3.1
  name: upload-packages
  when:
    repo:
    - grafana/grafana
- commands:
  - ./bin/grabpl package --jobs 8 --edition enterprise2 --build-id ${DRONE_BUILD_NUMBER}
    --variants linux-amd64 --sign
  depends_on:
  - build-plugins
  - build-backend
  - build-frontend
  - build-frontend-packages
  - build-backend-enterprise2
  environment:
    GPG_KEY_PASSWORD:
      from_secret: gpg_key_password
    GPG_PRIV_KEY:
      from_secret: gpg_priv_key
    GPG_PUB_KEY:
      from_secret: gpg_pub_key
    GRAFANA_API_KEY:
      from_secret: grafana_api_key
  image: grafana/build-container:1.5.7
  name: package-enterprise2
- commands:
  - ./bin/grabpl upload-cdn --edition enterprise2
  depends_on:
  - package-enterprise2
  environment:
    GCP_KEY:
      from_secret: gcp_key
    PRERELEASE_BUCKET:
      from_secret: prerelease_bucket
  image: grafana/grafana-ci-deploy:1.3.1
  name: upload-cdn-assets-enterprise2
- commands:
  - ./bin/grabpl upload-packages --edition enterprise2
  depends_on:
  - package-enterprise2
  environment:
    GCP_KEY:
      from_secret: gcp_key
    PRERELEASE_BUCKET:
      from_secret: prerelease_bucket
  image: grafana/grafana-ci-deploy:1.3.1
  name: upload-packages-enterprise2
trigger:
  ref:
  - refs/heads/v[0-9]*
type: docker
volumes:
- host:
    path: /var/run/docker.sock
  name: docker
- name: postgres
  temp:
    medium: memory
- name: mysql
  temp:
    medium: memory
---
clone:
  disable: true
depends_on: []
image_pull_secrets:
- dockerconfigjson
kind: pipeline
name: release-branch-enterprise-test
node:
  type: no-parallel
platform:
  arch: amd64
  os: linux
services: []
steps:
- commands:
  - mkdir -p bin
  - curl -fL -o bin/grabpl https://grafana-downloads.storage.googleapis.com/grafana-build-pipeline/v2.9.52/grabpl
  - chmod +x bin/grabpl
  image: byrnedo/alpine-curl:0.1.8
  name: grabpl
- commands:
  - echo $DRONE_RUNNER_NAME
  image: alpine:3.15
  name: identify-runner
- commands:
  - git clone "https://$${GITHUB_TOKEN}@github.com/grafana/grafana-enterprise.git"
  - cd grafana-enterprise
  - git checkout ${DRONE_BRANCH}
  environment:
    GITHUB_TOKEN:
      from_secret: github_token
  image: grafana/build-container:1.5.7
  name: clone-enterprise
- commands:
  - mv bin/grabpl /tmp/
  - rmdir bin
  - mv grafana-enterprise /tmp/
  - /tmp/grabpl init-enterprise  /tmp/grafana-enterprise
  - mv /tmp/grafana-enterprise/deployment_tools_config.json deployment_tools_config.json
  - mkdir bin
  - mv /tmp/grabpl bin/
  depends_on:
  - clone-enterprise
  environment: {}
  image: grafana/build-container:1.5.7
  name: init-enterprise
- commands:
  - make gen-go
  depends_on:
  - init-enterprise
  image: grafana/build-container:1.5.7
  name: wire-install
- commands:
  - yarn install --immutable
  depends_on:
  - init-enterprise
  image: grafana/build-container:1.5.7
  name: yarn-install
- commands:
  - ./bin/grabpl gen-version --build-id ${DRONE_BUILD_NUMBER}
  depends_on:
  - init-enterprise
  image: grafana/build-container:1.5.7
  name: gen-version
- commands:
  - '# It is required that code generated from Thema/CUE be committed and in sync
    with its inputs.'
  - '# The following command will fail if running code generators produces any diff
    in output.'
  - CODEGEN_VERIFY=1 make gen-cue
  depends_on:
  - init-enterprise
  image: grafana/build-container:1.5.7
  name: verify-gen-cue
- commands:
  - |-
    echo -e "unknwon
    referer
    errorstring
    eror
    iam
    wan" > words_to_ignore.txt
  - codespell -I words_to_ignore.txt docs/
  - rm words_to_ignore.txt
  image: grafana/build-container:1.5.7
  name: codespell
- commands:
  - make lint-go
  depends_on:
  - wire-install
  environment:
    CGO_ENABLED: "1"
  image: grafana/build-container:1.5.7
  name: lint-backend
- commands:
  - yarn run prettier:check
  - yarn run lint
  - yarn run i18n:compile
  - yarn run typecheck
  depends_on:
  - yarn-install
  environment:
    TEST_MAX_WORKERS: 50%
  image: grafana/build-container:1.5.7
  name: lint-frontend
- commands:
  - go test -short -covermode=atomic -timeout=30m ./pkg/...
  depends_on:
  - wire-install
  image: grafana/build-container:1.5.7
  name: test-backend
- commands:
  - go test -run Integration -covermode=atomic -timeout=30m ./pkg/...
  depends_on:
  - wire-install
  image: grafana/build-container:1.5.7
  name: test-backend-integration
- commands:
  - yarn run ci:test-frontend
  depends_on:
  - yarn-install
  environment:
    TEST_MAX_WORKERS: 50%
  image: grafana/build-container:1.5.7
  name: test-frontend
- commands:
  - make lint-go
  depends_on:
  - wire-install
  environment:
    CGO_ENABLED: "1"
  image: grafana/build-container:1.5.7
  name: lint-backend-enterprise2
- commands:
  - go test -tags=pro -covermode=atomic -timeout=30m ./pkg/...
  depends_on:
  - wire-install
  image: grafana/build-container:1.5.7
  name: test-backend-enterprise2
trigger:
  ref:
  - refs/heads/v[0-9]*
type: docker
volumes:
- host:
    path: /var/run/docker.sock
  name: docker
---
clone:
  disable: true
depends_on: []
image_pull_secrets:
- dockerconfigjson
kind: pipeline
name: release-branch-enterprise-integration-tests
node:
  type: no-parallel
platform:
  arch: amd64
  os: linux
services:
- environment:
    PGDATA: /var/lib/postgresql/data/pgdata
    POSTGRES_DB: grafanatest
    POSTGRES_PASSWORD: grafanatest
    POSTGRES_USER: grafanatest
  image: postgres:12.3-alpine
  name: postgres
  volumes:
  - name: postgres
    path: /var/lib/postgresql/data/pgdata
- environment:
    MYSQL_DATABASE: grafana_tests
    MYSQL_PASSWORD: password
    MYSQL_ROOT_PASSWORD: rootpass
    MYSQL_USER: grafana
  image: mysql:5.6.48
  name: mysql
  volumes:
  - name: mysql
    path: /var/lib/mysql
- environment: {}
  image: redis:6.2.1-alpine
  name: redis
- environment: {}
  image: memcached:1.6.9-alpine
  name: memcached
steps:
- commands:
  - mkdir -p bin
  - curl -fL -o bin/grabpl https://grafana-downloads.storage.googleapis.com/grafana-build-pipeline/v2.9.52/grabpl
  - chmod +x bin/grabpl
  image: byrnedo/alpine-curl:0.1.8
  name: grabpl
- commands:
  - echo $DRONE_RUNNER_NAME
  image: alpine:3.15
  name: identify-runner
- commands:
  - git clone "https://$${GITHUB_TOKEN}@github.com/grafana/grafana-enterprise.git"
  - cd grafana-enterprise
  - git checkout ${DRONE_BRANCH}
  environment:
    GITHUB_TOKEN:
      from_secret: github_token
  image: grafana/build-container:1.5.7
  name: clone-enterprise
- commands:
  - mv bin/grabpl /tmp/
  - rmdir bin
  - mv grafana-enterprise /tmp/
  - /tmp/grabpl init-enterprise  /tmp/grafana-enterprise
  - mv /tmp/grafana-enterprise/deployment_tools_config.json deployment_tools_config.json
  - mkdir bin
  - mv /tmp/grabpl bin/
  depends_on:
  - clone-enterprise
  environment: {}
  image: grafana/build-container:1.5.7
  name: init-enterprise
- commands:
  - '# It is required that code generated from Thema/CUE be committed and in sync
    with its inputs.'
  - '# The following command will fail if running code generators produces any diff
    in output.'
  - CODEGEN_VERIFY=1 make gen-cue
  depends_on:
  - init-enterprise
  image: grafana/build-container:1.5.7
  name: verify-gen-cue
- commands:
  - make gen-go
  depends_on:
  - verify-gen-cue
  image: grafana/build-container:1.5.7
  name: wire-install
- commands:
  - apt-get update
  - apt-get install -yq postgresql-client
  - dockerize -wait tcp://postgres:5432 -timeout 120s
  - psql -p 5432 -h postgres -U grafanatest -d grafanatest -f devenv/docker/blocks/postgres_tests/setup.sql
  - go clean -testcache
  - go list './pkg/...' | xargs -I {} sh -c 'go test -run Integration -covermode=atomic
    -timeout=30m {}'
  depends_on:
  - wire-install
  environment:
    GRAFANA_TEST_DB: postgres
    PGPASSWORD: grafanatest
    POSTGRES_HOST: postgres
  image: grafana/build-container:1.5.7
  name: postgres-integration-tests
- commands:
  - apt-get update
  - apt-get install -yq default-mysql-client
  - dockerize -wait tcp://mysql:3306 -timeout 120s
  - cat devenv/docker/blocks/mysql_tests/setup.sql | mysql -h mysql -P 3306 -u root
    -prootpass
  - go clean -testcache
  - go list './pkg/...' | xargs -I {} sh -c 'go test -run Integration -covermode=atomic
    -timeout=30m {}'
  depends_on:
  - wire-install
  environment:
    GRAFANA_TEST_DB: mysql
    MYSQL_HOST: mysql
  image: grafana/build-container:1.5.7
  name: mysql-integration-tests
- commands:
  - dockerize -wait tcp://redis:6379/0 -timeout 120s
  - ./bin/grabpl integration-tests
  depends_on:
  - wire-install
  environment:
    REDIS_URL: redis://redis:6379/0
  image: grafana/build-container:1.5.7
  name: redis-integration-tests
- commands:
  - dockerize -wait tcp://memcached:11211 -timeout 120s
  - ./bin/grabpl integration-tests
  depends_on:
  - wire-install
  environment:
    MEMCACHED_HOSTS: memcached:11211
  image: grafana/build-container:1.5.7
  name: memcached-integration-tests
trigger:
  ref:
  - refs/heads/v[0-9]*
type: docker
volumes:
- host:
    path: /var/run/docker.sock
  name: docker
- name: postgres
  temp:
    medium: memory
- name: mysql
  temp:
    medium: memory
---
clone:
  disable: true
depends_on:
- release-branch-enterprise-build-e2e-publish
- release-branch-enterprise-test
- release-branch-enterprise-integration-tests
image_pull_secrets:
- dockerconfigjson
kind: pipeline
name: release-branch-enterprise-windows
platform:
  arch: amd64
  os: windows
  version: "1809"
services: []
steps:
- commands:
  - echo $env:DRONE_RUNNER_NAME
  image: mcr.microsoft.com/windows:1809
  name: identify-runner
- commands:
  - $$ProgressPreference = "SilentlyContinue"
  - Invoke-WebRequest https://grafana-downloads.storage.googleapis.com/grafana-build-pipeline/v2.9.52/windows/grabpl.exe
    -OutFile grabpl.exe
  - git clone "https://$$env:GITHUB_TOKEN@github.com/grafana/grafana-enterprise.git"
  - cd grafana-enterprise
  - git checkout $$env:DRONE_BRANCH
  environment:
    GITHUB_TOKEN:
      from_secret: github_token
  image: grafana/ci-wix:0.1.1
  name: clone
- commands:
  - cp -r grafana-enterprise C:\App\grafana-enterprise
  - rm -r -force grafana-enterprise
  - cp grabpl.exe C:\App\grabpl.exe
  - rm -force grabpl.exe
  - C:\App\grabpl.exe init-enterprise --github-token $$env:GITHUB_TOKEN C:\App\grafana-enterprise
  - cp C:\App\grabpl.exe grabpl.exe
  depends_on:
  - clone
  environment:
    GITHUB_TOKEN:
      from_secret: github_token
  image: grafana/ci-wix:0.1.1
  name: windows-init
- commands:
  - $$gcpKey = $$env:GCP_KEY
  - '[System.Text.Encoding]::UTF8.GetString([System.Convert]::FromBase64String($$gcpKey))
    > gcpkey.json'
  - dos2unix gcpkey.json
  - gcloud auth activate-service-account --key-file=gcpkey.json
  - rm gcpkey.json
  - cp C:\App\nssm-2.24.zip .
  depends_on:
  - windows-init
  environment:
    GCP_KEY:
      from_secret: gcp_key
    GITHUB_TOKEN:
      from_secret: github_token
    PRERELEASE_BUCKET:
      from_secret: prerelease_bucket
  image: grafana/ci-wix:0.1.1
  name: build-windows-installer
trigger:
  ref:
  - refs/heads/v[0-9]*
type: docker
volumes:
- host:
    path: /var/run/docker.sock
  name: docker
---
kind: pipeline
name: scan-grafana/grafana:latest-image
platform:
  arch: amd64
  os: linux
steps:
- commands:
  - trivy --exit-code 0 --severity UNKNOWN,LOW,MEDIUM grafana/grafana:latest
  image: aquasec/trivy:0.21.0
  name: scan-unkown-low-medium-vulnerabilities
- commands:
  - trivy --exit-code 1 --severity HIGH,CRITICAL grafana/grafana:latest
  image: aquasec/trivy:0.21.0
  name: scan-high-critical-vulnerabilities
- image: plugins/slack
  name: slack-notify-failure
  settings:
    channel: grafana-backend-ops
    template: 'Nightly docker image scan job for grafana/grafana:latest failed: {{build.link}}'
    webhook:
      from_secret: slack_webhook_backend
  when:
    status: failure
trigger:
  cron: nightly
  event: cron
type: docker
---
kind: pipeline
name: scan-grafana/grafana:main-image
platform:
  arch: amd64
  os: linux
steps:
- commands:
  - trivy --exit-code 0 --severity UNKNOWN,LOW,MEDIUM grafana/grafana:main
  image: aquasec/trivy:0.21.0
  name: scan-unkown-low-medium-vulnerabilities
- commands:
  - trivy --exit-code 1 --severity HIGH,CRITICAL grafana/grafana:main
  image: aquasec/trivy:0.21.0
  name: scan-high-critical-vulnerabilities
- image: plugins/slack
  name: slack-notify-failure
  settings:
    channel: grafana-backend-ops
    template: 'Nightly docker image scan job for grafana/grafana:main failed: {{build.link}}'
    webhook:
      from_secret: slack_webhook_backend
  when:
    status: failure
trigger:
  cron: nightly
  event: cron
type: docker
---
kind: pipeline
name: scan-grafana/grafana:latest-ubuntu-image
platform:
  arch: amd64
  os: linux
steps:
- commands:
  - trivy --exit-code 0 --severity UNKNOWN,LOW,MEDIUM grafana/grafana:latest-ubuntu
  image: aquasec/trivy:0.21.0
  name: scan-unkown-low-medium-vulnerabilities
- commands:
  - trivy --exit-code 1 --severity HIGH,CRITICAL grafana/grafana:latest-ubuntu
  image: aquasec/trivy:0.21.0
  name: scan-high-critical-vulnerabilities
- image: plugins/slack
  name: slack-notify-failure
  settings:
    channel: grafana-backend-ops
    template: 'Nightly docker image scan job for grafana/grafana:latest-ubuntu failed:
      {{build.link}}'
    webhook:
      from_secret: slack_webhook_backend
  when:
    status: failure
trigger:
  cron: nightly
  event: cron
type: docker
---
kind: pipeline
name: scan-grafana/grafana:main-ubuntu-image
platform:
  arch: amd64
  os: linux
steps:
- commands:
  - trivy --exit-code 0 --severity UNKNOWN,LOW,MEDIUM grafana/grafana:main-ubuntu
  image: aquasec/trivy:0.21.0
  name: scan-unkown-low-medium-vulnerabilities
- commands:
  - trivy --exit-code 1 --severity HIGH,CRITICAL grafana/grafana:main-ubuntu
  image: aquasec/trivy:0.21.0
  name: scan-high-critical-vulnerabilities
- image: plugins/slack
  name: slack-notify-failure
  settings:
    channel: grafana-backend-ops
    template: 'Nightly docker image scan job for grafana/grafana:main-ubuntu failed:
      {{build.link}}'
    webhook:
      from_secret: slack_webhook_backend
  when:
    status: failure
trigger:
  cron: nightly
  event: cron
type: docker
---
get:
  name: .dockerconfigjson
  path: secret/data/common/gcr
kind: secret
name: dockerconfigjson
---
get:
  name: pat
  path: infra/data/ci/github/grafanabot
kind: secret
name: github_token
---
get:
  name: machine-user-token
  path: infra/data/ci/drone
kind: secret
name: drone_token
---
get:
  name: bucket
  path: infra/data/ci/grafana/prerelease
kind: secret
name: prerelease_bucket
---
get:
  name: credentials.json
  path: infra/data/ci/grafana/releng/artifacts-uploader-service-account
kind: secret
name: gcp_upload_artifacts_key
---
kind: signature
<<<<<<< HEAD
hmac: 61a0ccdfd54e557de7389bdedc7e9fc8eb9d53939cf446c930a898ddf1c7f7ac
=======
hmac: 55383abbbc205824d35aa689a0e00f374e74520d77dc387e354b063e4ade0869
>>>>>>> 7bb644d9

...<|MERGE_RESOLUTION|>--- conflicted
+++ resolved
@@ -566,124 +566,81 @@
   temp:
     medium: memory
 ---
+depends_on: []
 kind: pipeline
 name: pr-docs
 node:
   type: no-parallel
+platform:
+  arch: amd64
+  os: linux
+services: []
 steps:
 - commands:
-<<<<<<< HEAD
-=======
   - mkdir -p bin
   - curl -fL -o bin/grabpl https://grafana-downloads.storage.googleapis.com/grafana-build-pipeline/v2.9.52/grabpl
   - chmod +x bin/grabpl
   image: byrnedo/alpine-curl:0.1.8
   name: grabpl
 - commands:
->>>>>>> 7bb644d9
   - echo $DRONE_RUNNER_NAME
   image: alpine:3.15
   name: identify-runner
-- command:
-  - go
-  - build
-  - -o
-  - /var/scribe/pipeline
-  - ./pkg/build/ci
-  environment:
-    CGO_ENABLED: "0"
-    GOARCH: amd64
-    GOOS: linux
-  image: grafana/shipwright:go-v0.9.17
-  name: builtin-compile-pipeline
-  volumes:
-  - name: scribe
-    path: /var/scribe
-- commands:
-  - /var/scribe/pipeline -step=1 -build-id=$DRONE_BUILD_NUMBER -state=file:///var/scribe-state/state.json
-    -log-level=debug -version=v0.9.17 ./pkg/build/ci
-  depends_on:
-  - builtin-compile-pipeline
-  image: grafana/shipwright:v0.9.17
-  name: download_grabpl
-  volumes:
-  - name: scribe
-    path: /var/scribe
-  - name: scribe-state
-    path: /var/scribe-state
-- commands:
-  - /var/scribe/pipeline -step=2 -build-id=$DRONE_BUILD_NUMBER -state=file:///var/scribe-state/state.json
-    -log-level=debug -version=v0.9.17 ./pkg/build/ci
-  depends_on:
-  - download_grabpl
-  image: grafana/build-container:1.5.7
-  name: yarn_install
-  volumes:
-  - name: scribe
-    path: /var/scribe
-  - name: scribe-state
-    path: /var/scribe-state
-- commands:
-  - /var/scribe/pipeline -step=5 -build-id=$DRONE_BUILD_NUMBER -state=file:///var/scribe-state/state.json
-    -log-level=debug -version=v0.9.17 ./pkg/build/ci
-  depends_on:
-  - yarn_install
+- commands:
+  - ./bin/grabpl gen-version --build-id ${DRONE_BUILD_NUMBER}
+  depends_on:
+  - grabpl
+  image: grafana/build-container:1.5.7
+  name: gen-version
+- commands:
+  - yarn install --immutable
+  depends_on:
+  - grabpl
+  image: grafana/build-container:1.5.7
+  name: yarn-install
+- commands:
+  - |-
+    echo -e "unknwon
+    referer
+    errorstring
+    eror
+    iam
+    wan" > words_to_ignore.txt
+  - codespell -I words_to_ignore.txt docs/
+  - rm words_to_ignore.txt
   image: grafana/build-container:1.5.7
   name: codespell
-  volumes:
-  - name: scribe
-    path: /var/scribe
-  - name: scribe-state
-    path: /var/scribe-state
-- commands:
-  - /var/scribe/pipeline -step=6 -build-id=$DRONE_BUILD_NUMBER -state=file:///var/scribe-state/state.json
-    -log-level=debug -version=v0.9.17 ./pkg/build/ci
-  depends_on:
-  - yarn_install
-  image: grafana/build-container:1.5.7
-  name: lint_docs
-  volumes:
-  - name: scribe
-    path: /var/scribe
-  - name: scribe-state
-    path: /var/scribe-state
-- commands:
-  - /var/scribe/pipeline -step=8 -build-id=$DRONE_BUILD_NUMBER -state=file:///var/scribe-state/state.json
-    -log-level=debug -version=v0.9.17 ./pkg/build/ci
-  depends_on:
-  - codespell
-  - lint_docs
-  image: grafana/build-container:1.5.7
-  name: build_frontend_package
-  volumes:
-  - name: scribe
-    path: /var/scribe
-  - name: scribe-state
-    path: /var/scribe-state
-- commands:
-  - /var/scribe/pipeline -step=9 -build-id=$DRONE_BUILD_NUMBER -state=file:///var/scribe-state/state.json
-    -log-level=debug -version=v0.9.17 ./pkg/build/ci
-  depends_on:
-  - build_frontend_package
-  image: grafana/build-container:1.5.7
-  name: build_frontend_documentation
-  volumes:
-  - name: scribe
-    path: /var/scribe
-  - name: scribe-state
-    path: /var/scribe-state
-- commands:
-  - /var/scribe/pipeline -step=10 -build-id=$DRONE_BUILD_NUMBER -state=file:///var/scribe-state/state.json
-    -log-level=debug -version=v0.9.17 ./pkg/build/ci
-  depends_on:
-  - build_frontend_documentation
+- commands:
+  - yarn run prettier:checkDocs
+  depends_on:
+  - yarn-install
+  environment:
+    NODE_OPTIONS: --max_old_space_size=8192
+  image: grafana/build-container:1.5.7
+  name: lint-docs
+- commands:
+  - ./bin/grabpl build-frontend-packages --jobs 8 --edition oss --build-id ${DRONE_BUILD_NUMBER}
+  depends_on:
+  - gen-version
+  - yarn-install
+  environment:
+    NODE_OPTIONS: --max_old_space_size=8192
+  image: grafana/build-container:1.5.7
+  name: build-frontend-packages
+- commands:
+  - ./scripts/ci-reference-docs-lint.sh ci
+  depends_on:
+  - build-frontend-packages
+  image: grafana/build-container:1.5.7
+  name: build-frontend-docs
+- commands:
+  - mkdir -p /hugo/content/docs/grafana
+  - cp -r docs/sources/* /hugo/content/docs/grafana/latest/
+  - cd /hugo && make prod
+  depends_on:
+  - build-frontend-docs
   image: grafana/docs-base:latest
-  name: build_documentation_website
-  volumes:
-  - name: scribe
-    path: /var/scribe
-  - name: scribe-state
-    path: /var/scribe-state
+  name: build-docs-website
 trigger:
   event:
   - pull_request
@@ -695,145 +652,94 @@
     - latest.json
 type: docker
 volumes:
-- name: scribe
-  temp: {}
-- name: scribe-state
-  temp: {}
 - host:
     path: /var/run/docker.sock
-  name: docker_socket
----
+  name: docker
+---
+depends_on: []
 kind: pipeline
 name: main-docs
 node:
   type: no-parallel
+platform:
+  arch: amd64
+  os: linux
+services: []
 steps:
 - commands:
-<<<<<<< HEAD
-=======
   - mkdir -p bin
   - curl -fL -o bin/grabpl https://grafana-downloads.storage.googleapis.com/grafana-build-pipeline/v2.9.52/grabpl
   - chmod +x bin/grabpl
   image: byrnedo/alpine-curl:0.1.8
   name: grabpl
 - commands:
->>>>>>> 7bb644d9
   - echo $DRONE_RUNNER_NAME
   image: alpine:3.15
   name: identify-runner
-- command:
-  - go
-  - build
-  - -o
-  - /var/scribe/pipeline
-  - ./pkg/build/ci
-  environment:
-    CGO_ENABLED: "0"
-    GOARCH: amd64
-    GOOS: linux
-  image: grafana/shipwright:go-v0.9.17
-  name: builtin-compile-pipeline
-  volumes:
-  - name: scribe
-    path: /var/scribe
-- commands:
-  - /var/scribe/pipeline -step=1 -build-id=$DRONE_BUILD_NUMBER -state=file:///var/scribe-state/state.json
-    -log-level=debug -version=v0.9.17 ./pkg/build/ci
-  depends_on:
-  - builtin-compile-pipeline
-  image: grafana/shipwright:v0.9.17
-  name: download_grabpl
-  volumes:
-  - name: scribe
-    path: /var/scribe
-  - name: scribe-state
-    path: /var/scribe-state
-- commands:
-  - /var/scribe/pipeline -step=2 -build-id=$DRONE_BUILD_NUMBER -state=file:///var/scribe-state/state.json
-    -log-level=debug -version=v0.9.17 ./pkg/build/ci
-  depends_on:
-  - download_grabpl
-  image: grafana/build-container:1.5.7
-  name: yarn_install
-  volumes:
-  - name: scribe
-    path: /var/scribe
-  - name: scribe-state
-    path: /var/scribe-state
-- commands:
-  - /var/scribe/pipeline -step=5 -build-id=$DRONE_BUILD_NUMBER -state=file:///var/scribe-state/state.json
-    -log-level=debug -version=v0.9.17 ./pkg/build/ci
-  depends_on:
-  - yarn_install
+- commands:
+  - ./bin/grabpl gen-version --build-id ${DRONE_BUILD_NUMBER}
+  depends_on:
+  - grabpl
+  image: grafana/build-container:1.5.7
+  name: gen-version
+- commands:
+  - yarn install --immutable
+  depends_on:
+  - grabpl
+  image: grafana/build-container:1.5.7
+  name: yarn-install
+- commands:
+  - |-
+    echo -e "unknwon
+    referer
+    errorstring
+    eror
+    iam
+    wan" > words_to_ignore.txt
+  - codespell -I words_to_ignore.txt docs/
+  - rm words_to_ignore.txt
   image: grafana/build-container:1.5.7
   name: codespell
-  volumes:
-  - name: scribe
-    path: /var/scribe
-  - name: scribe-state
-    path: /var/scribe-state
-- commands:
-  - /var/scribe/pipeline -step=6 -build-id=$DRONE_BUILD_NUMBER -state=file:///var/scribe-state/state.json
-    -log-level=debug -version=v0.9.17 ./pkg/build/ci
-  depends_on:
-  - yarn_install
-  image: grafana/build-container:1.5.7
-  name: lint_docs
-  volumes:
-  - name: scribe
-    path: /var/scribe
-  - name: scribe-state
-    path: /var/scribe-state
-- commands:
-  - /var/scribe/pipeline -step=8 -build-id=$DRONE_BUILD_NUMBER -state=file:///var/scribe-state/state.json
-    -log-level=debug -version=v0.9.17 ./pkg/build/ci
-  depends_on:
-  - codespell
-  - lint_docs
-  image: grafana/build-container:1.5.7
-  name: build_frontend_package
-  volumes:
-  - name: scribe
-    path: /var/scribe
-  - name: scribe-state
-    path: /var/scribe-state
-- commands:
-  - /var/scribe/pipeline -step=9 -build-id=$DRONE_BUILD_NUMBER -state=file:///var/scribe-state/state.json
-    -log-level=debug -version=v0.9.17 ./pkg/build/ci
-  depends_on:
-  - build_frontend_package
-  image: grafana/build-container:1.5.7
-  name: build_frontend_documentation
-  volumes:
-  - name: scribe
-    path: /var/scribe
-  - name: scribe-state
-    path: /var/scribe-state
-- commands:
-  - /var/scribe/pipeline -step=10 -build-id=$DRONE_BUILD_NUMBER -state=file:///var/scribe-state/state.json
-    -log-level=debug -version=v0.9.17 ./pkg/build/ci
-  depends_on:
-  - build_frontend_documentation
+- commands:
+  - yarn run prettier:checkDocs
+  depends_on:
+  - yarn-install
+  environment:
+    NODE_OPTIONS: --max_old_space_size=8192
+  image: grafana/build-container:1.5.7
+  name: lint-docs
+- commands:
+  - ./bin/grabpl build-frontend-packages --jobs 8 --edition oss --build-id ${DRONE_BUILD_NUMBER}
+  depends_on:
+  - gen-version
+  - yarn-install
+  environment:
+    NODE_OPTIONS: --max_old_space_size=8192
+  image: grafana/build-container:1.5.7
+  name: build-frontend-packages
+- commands:
+  - ./scripts/ci-reference-docs-lint.sh ci
+  depends_on:
+  - build-frontend-packages
+  image: grafana/build-container:1.5.7
+  name: build-frontend-docs
+- commands:
+  - mkdir -p /hugo/content/docs/grafana
+  - cp -r docs/sources/* /hugo/content/docs/grafana/latest/
+  - cd /hugo && make prod
+  depends_on:
+  - build-frontend-docs
   image: grafana/docs-base:latest
-  name: build_documentation_website
-  volumes:
-  - name: scribe
-    path: /var/scribe
-  - name: scribe-state
-    path: /var/scribe-state
+  name: build-docs-website
 trigger:
   branch: main
   event:
   - push
 type: docker
 volumes:
-- name: scribe
-  temp: {}
-- name: scribe-state
-  temp: {}
 - host:
     path: /var/run/docker.sock
-  name: docker_socket
+  name: docker
 ---
 depends_on: []
 kind: pipeline
@@ -4974,10 +4880,6 @@
 name: gcp_upload_artifacts_key
 ---
 kind: signature
-<<<<<<< HEAD
-hmac: 61a0ccdfd54e557de7389bdedc7e9fc8eb9d53939cf446c930a898ddf1c7f7ac
-=======
 hmac: 55383abbbc205824d35aa689a0e00f374e74520d77dc387e354b063e4ade0869
->>>>>>> 7bb644d9
 
 ...