{
  "private": true,
  "author": {
    "name": "Torkel Ödegaard",
    "company": "Grafana Labs"
  },
  "name": "grafana",
  "version": "6.0.0-pre3",
  "repository": {
    "type": "git",
    "url": "http://github.com/grafana/grafana.git"
  },
  "devDependencies": {
    "@babel/core": "^7.1.2",
    "@babel/plugin-syntax-dynamic-import": "^7.0.0",
    "@babel/preset-env": "^7.1.0",
    "@babel/preset-react": "^7.0.0",
    "@babel/preset-typescript": "^7.1.0",
    "@rtsao/plugin-proposal-class-properties": "^7.0.1-patch.1",
    "@types/chokidar": "^1.7.5",
    "@types/classnames": "^2.2.6",
    "@types/d3": "^4.10.1",
    "@types/enzyme": "^3.1.13",
    "@types/jest": "^23.3.2",
    "@types/jquery": "^1.10.35",
    "@types/node": "^10.12.24",
    "@types/react": "^16.7.6",
    "@types/react-dom": "^16.0.9",
    "@types/react-grid-layout": "^0.16.6",
    "@types/react-select": "^2.0.4",
    "@types/react-transition-group": "^2.0.15",
    "@types/react-virtualized": "^9.18.12",
    "angular-mocks": "1.6.6",
    "autoprefixer": "^6.4.0",
    "axios": "^0.17.1",
    "babel-core": "^7.0.0-bridge",
    "babel-jest": "^23.6.0",
    "babel-loader": "^8.0.4",
    "babel-plugin-angularjs-annotate": "^0.9.0",
    "chokidar": "^2.1.0",
    "clean-webpack-plugin": "^0.1.19",
    "css-loader": "^0.28.7",
    "enzyme": "^3.6.0",
    "enzyme-adapter-react-16": "^1.5.0",
    "enzyme-to-json": "^3.3.4",
    "es6-promise": "^3.0.2",
    "es6-shim": "^0.35.3",
    "expect.js": "~0.2.0",
    "expose-loader": "^0.7.3",
    "file-loader": "^1.1.11",
    "fork-ts-checker-webpack-plugin": "^0.4.9",
    "gaze": "^1.1.2",
    "glob": "~7.0.0",
    "grunt": "1.0.1",
    "grunt-angular-templates": "^1.1.0",
    "grunt-cli": "~1.2.0",
    "grunt-contrib-clean": "~1.0.0",
    "grunt-contrib-compress": "^1.3.0",
    "grunt-contrib-copy": "~1.0.0",
    "grunt-exec": "^1.0.1",
    "grunt-newer": "^1.3.0",
    "grunt-notify": "^0.4.5",
    "grunt-postcss": "^0.8.0",
    "grunt-sass-lint": "^0.2.4",
    "grunt-usemin": "3.1.1",
    "grunt-webpack": "^3.0.2",
    "html-loader": "^0.5.1",
    "html-webpack-harddisk-plugin": "^0.2.0",
    "html-webpack-plugin": "^3.2.0",
    "husky": "^1.3.1",
    "jest": "^23.6.0",
    "jest-date-mock": "^1.0.6",
    "lint-staged": "^8.1.3",
    "load-grunt-tasks": "3.5.2",
    "log-timestamp": "^0.2.1",
    "mini-css-extract-plugin": "^0.4.0",
    "mocha": "^4.0.1",
    "monaco-editor": "^0.15.6",
    "ng-annotate-loader": "^0.6.1",
    "ng-annotate-webpack-plugin": "^0.3.0",
    "ngtemplate-loader": "^2.0.1",
    "node-sass": "^4.11.0",
    "npm": "^5.4.2",
    "optimize-css-assets-webpack-plugin": "^4.0.2",
    "phantomjs-prebuilt": "^2.1.15",
    "postcss-browser-reporter": "^0.5.0",
    "postcss-loader": "^2.0.6",
    "postcss-reporter": "^5.0.0",
    "prettier": "1.9.2",
    "react-hot-loader": "^4.3.6",
    "react-test-renderer": "^16.5.0",
    "redux-mock-store": "^1.5.3",
    "regexp-replace-loader": "^1.0.1",
    "sass-lint": "^1.10.2",
    "sass-loader": "^7.0.1",
    "sinon": "1.17.6",
    "style-loader": "^0.21.0",
    "systemjs": "0.20.19",
    "systemjs-plugin-css": "^0.1.36",
    "ts-jest": "^23.10.4",
    "ts-loader": "^5.1.0",
    "ts-node": "^8.0.2",
    "tslib": "^1.9.3",
    "tslint": "^5.8.0",
    "tslint-loader": "^3.5.3",
    "tslint-react": "^3.6.0",
    "typescript": "^3.0.3",
    "uglifyjs-webpack-plugin": "^1.2.7",
    "webpack": "4.19.1",
    "webpack-bundle-analyzer": "^2.9.0",
    "webpack-cleanup-plugin": "^0.5.1",
    "webpack-cli": "^2.1.4",
    "webpack-dev-server": "^3.1.0",
    "webpack-merge": "^4.1.0",
    "zone.js": "^0.7.2"
  },
  "scripts": {
    "dev": "webpack --progress --colors --mode development --config scripts/webpack/webpack.dev.js",
    "start": "webpack-dev-server --progress --colors --mode development --config scripts/webpack/webpack.hot.js",
    "watch": "webpack --progress --colors --watch --mode development --config scripts/webpack/webpack.dev.js",
    "build": "grunt build",
    "test": "grunt test",
    "tslint": "tslint -c tslint.json --project tsconfig.json",
    "typecheck": "tsc --noEmit",
    "jest": "jest --notify --watch",
    "api-tests": "jest --notify --watch --config=tests/api/jest.js",
<<<<<<< HEAD
    "precommit": "grunt precommit",
    "storybook": "cd packages/grafana-ui && yarn storybook",
    "tmp": "nodemon -e ts -w ./packages/grafana-ui/src/themes -x yarn run tmp:exec",
    "tmp:exec": "ts-node --project ./scripts/cli/tsconfig.json ./scripts/cli/watch.ts"
=======
    "storybook": "cd packages/grafana-ui && yarn storybook"
>>>>>>> ef723643
  },
  "husky": {
    "hooks": {
      "pre-commit": "lint-staged && grunt precommit"
    }
  },
  "lint-staged": {
    "*.{ts,tsx}": [
      "prettier --write",
      "git add"
    ],
    "*.scss": [
      "prettier --write",
      "git add"
    ],
    "*pkg/**/*.go": [
      "gofmt -w -s",
      "git add"
    ]
  },
  "prettier": {
    "trailingComma": "es5",
    "singleQuote": true,
    "printWidth": 120
  },
  "license": "Apache-2.0",
  "dependencies": {
    "@babel/polyfill": "^7.0.0",
    "@torkelo/react-select": "2.1.1",
    "@types/reselect": "^2.2.0",
    "angular": "1.6.6",
    "angular-bindonce": "0.3.1",
    "angular-native-dragdrop": "1.2.2",
    "angular-route": "1.6.6",
    "angular-sanitize": "1.6.6",
    "baron": "^3.0.3",
    "brace": "^0.10.0",
    "classnames": "^2.2.6",
    "clipboard": "^1.7.1",
    "d3": "^4.11.0",
    "d3-scale-chromatic": "^1.3.0",
    "eventemitter3": "^2.0.3",
    "file-saver": "^1.3.3",
    "immutable": "^3.8.2",
    "jquery": "^3.2.1",
    "lodash": "^4.17.10",
    "moment": "^2.22.2",
    "mousetrap": "^1.6.0",
    "mousetrap-global-bind": "^1.1.0",
    "prismjs": "^1.6.0",
    "prop-types": "^15.6.2",
    "rc-cascader": "^0.14.0",
    "react": "^16.6.3",
    "react-dom": "^16.6.3",
    "react-grid-layout": "0.16.6",
    "react-highlight-words": "0.11.0",
    "react-popper": "^1.3.0",
    "react-redux": "^5.0.7",
    "react-sizeme": "^2.3.6",
    "react-table": "^6.8.6",
    "react-transition-group": "^2.2.1",
    "react-virtualized": "^9.21.0",
    "redux": "^4.0.0",
    "redux-logger": "^3.0.6",
    "redux-thunk": "^2.3.0",
    "remarkable": "^1.7.1",
    "reselect": "^4.0.0",
    "rst2html": "github:thoward/rst2html#990cb89",
    "rxjs": "^6.3.3",
    "slate": "^0.33.4",
    "slate-plain-serializer": "^0.5.10",
    "slate-prism": "^0.5.0",
    "slate-react": "^0.12.4",
    "tether": "^1.4.0",
    "tether-drop": "https://github.com/torkelo/drop/tarball/master",
    "tinycolor2": "^1.4.1",
    "xss": "^1.0.3"
  },
  "resolutions": {
    "caniuse-db": "1.0.30000772",
    "**/@types/react": "16.7.6"
  },
  "workspaces": {
    "packages": [
      "packages/*"
    ],
    "nohoist": [
      "**/@types/*",
      "**/@types/*/**"
    ]
  }
}<|MERGE_RESOLUTION|>--- conflicted
+++ resolved
@@ -124,14 +124,10 @@
     "typecheck": "tsc --noEmit",
     "jest": "jest --notify --watch",
     "api-tests": "jest --notify --watch --config=tests/api/jest.js",
-<<<<<<< HEAD
     "precommit": "grunt precommit",
     "storybook": "cd packages/grafana-ui && yarn storybook",
     "tmp": "nodemon -e ts -w ./packages/grafana-ui/src/themes -x yarn run tmp:exec",
     "tmp:exec": "ts-node --project ./scripts/cli/tsconfig.json ./scripts/cli/watch.ts"
-=======
-    "storybook": "cd packages/grafana-ui && yarn storybook"
->>>>>>> ef723643
   },
   "husky": {
     "hooks": {
