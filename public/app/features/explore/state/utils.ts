import {
  AbsoluteTimeRange,
  DataSourceApi,
  EventBusExtended,
  ExploreUrlState,
  getDefaultTimeRange,
  HistoryItem,
  LoadingState,
  PanelData,
  DataQuery,
} from '@grafana/data';
<<<<<<< HEAD
import { getBackendSrv } from '@grafana/runtime';
import { ExploreItemState } from 'app/types/explore';
=======

import { ExploreGraphStyle, ExploreItemState } from 'app/types/explore';
>>>>>>> bd9df4f8
import { getDatasourceSrv } from '../../plugins/datasource_srv';
import store from '../../../core/store';
import { clearQueryKeys, lastUsedDatasourceKeyForOrgId, toGraphStyle } from '../../../core/utils/explore';
import { toRawTimeRange } from '../utils/time';

export const DEFAULT_RANGE = {
  from: 'now-6h',
  to: 'now',
};

const GRAPH_STYLE_KEY = 'grafana.explore.style.graph';
export const storeGraphStyle = (graphStyle: string): void => {
  store.set(GRAPH_STYLE_KEY, graphStyle);
};

const loadGraphStyle = (): ExploreGraphStyle => {
  const data = store.get(GRAPH_STYLE_KEY);
  return toGraphStyle(data);
};

/**
 * Returns a fresh Explore area state
 */
export const makeExplorePaneState = (): ExploreItemState => ({
  containerWidth: 0,
  datasourceInstance: null,
  datasourceMissing: false,
  history: [],
  queries: [],
  initialized: false,
  range: {
    from: null,
    to: null,
    raw: DEFAULT_RANGE,
  } as any,
  absoluteRange: {
    from: null,
    to: null,
  } as any,
  scanning: false,
  loading: false,
  queryKeys: [],
  isLive: false,
  isPaused: false,
  queryResponse: createEmptyQueryResponse(),
  tableResult: null,
  graphResult: null,
  logsResult: null,
  eventBridge: (null as unknown) as EventBusExtended,
  cache: [],
  logsVolumeDataProvider: undefined,
  logsVolumeData: undefined,
  graphStyle: loadGraphStyle(),
});

export const createEmptyQueryResponse = (): PanelData => ({
  state: LoadingState.NotStarted,
  series: [],
  timeRange: getDefaultTimeRange(),
});

export async function loadAndInitDatasource(
  orgId: number,
  datasourceUid?: string
): Promise<{ history: HistoryItem[]; instance: DataSourceApi }> {
  let instance;
  try {
    instance = await getDatasourceSrv().get(datasourceUid);
  } catch (error) {
    // Falling back to the default data source in case the provided data source was not found.
    // It may happen if last used data source or the data source provided in the URL has been
    // removed or it is not provisioned anymore.
    instance = await getDatasourceSrv().get();
  }
  if (instance.init) {
    try {
      instance.init();
    } catch (err) {
      // TODO: should probably be handled better
      console.error(err);
    }
  }

  const historyKey = `grafana.explore.history.${instance.meta?.id}`;
  const history = store.getObject(historyKey, []);
  // Save last-used datasource

  store.set(lastUsedDatasourceKeyForOrgId(orgId), instance.uid);
  return { history, instance };
}

export function getUrlStateFromPaneState(pane: ExploreItemState): ExploreUrlState {
  return {
    // datasourceInstance should not be undefined anymore here but in case there is some path for it to be undefined
    // lets just fallback instead of crashing.
    datasource: pane.datasourceInstance?.name || '',
    queries: pane.queries.map(clearQueryKeys),
    range: toRawTimeRange(pane.range),
  };
}

export function createCacheKey(absRange: AbsoluteTimeRange) {
  const params = {
    from: absRange.from,
    to: absRange.to,
  };

  const cacheKey = Object.entries(params)
    .map(([k, v]) => `${encodeURIComponent(k)}=${encodeURIComponent(v.toString())}`)
    .join('&');
  return cacheKey;
}

export function getResultsFromCache(
  cache: Array<{ key: string; value: PanelData }>,
  absoluteRange: AbsoluteTimeRange
): PanelData | undefined {
  const cacheKey = createCacheKey(absoluteRange);
  const cacheIdx = cache.findIndex((c) => c.key === cacheKey);
  const cacheValue = cacheIdx >= 0 ? cache[cacheIdx].value : undefined;
  return cacheValue;
}

export function addQueryToQueryHistory(datasourceUid: string, queries: DataQuery[]): void {
  getBackendSrv().post(`/api/query-history`, {
    datasourceUid: datasourceUid,
    queries: JSON.stringify(queries),
  });
}

export async function getQueriesFromQueryHistory(dataSourceUids: string[]): Promise<any[]> {
  const params = `${dataSourceUids
    .map((uid) => `dataSourceUid=${encodeURIComponent(uid)}`)
    .join('&')}&query=ALERTS&sort=time-desc`;
  return await getBackendSrv().get(`/api/query-history?${params}`);
}

export function deleteQueryFromQueryHistory(queryId: string): void {
  getBackendSrv().delete(`/api/query-history/${queryId}`);
}

export function updateCommentForQueryInQueryHistory(queryId: string, comment: string): void {
  getBackendSrv().put(`/api/query-history/${queryId}`, { comment });
}<|MERGE_RESOLUTION|>--- conflicted
+++ resolved
@@ -9,13 +9,8 @@
   PanelData,
   DataQuery,
 } from '@grafana/data';
-<<<<<<< HEAD
 import { getBackendSrv } from '@grafana/runtime';
-import { ExploreItemState } from 'app/types/explore';
-=======
-
-import { ExploreGraphStyle, ExploreItemState } from 'app/types/explore';
->>>>>>> bd9df4f8
+import { ExploreItemState, ExploreGraphStyle } from 'app/types/explore';
 import { getDatasourceSrv } from '../../plugins/datasource_srv';
 import store from '../../../core/store';
 import { clearQueryKeys, lastUsedDatasourceKeyForOrgId, toGraphStyle } from '../../../core/utils/explore';
