import { css } from '@emotion/css';
import { SerializedError } from '@reduxjs/toolkit';
import { uniqueId, upperFirst } from 'lodash';
import React, { ReactNode } from 'react';

import { dateTime, GrafanaTheme2 } from '@grafana/data';
import { Stack } from '@grafana/experimental';
<<<<<<< HEAD
import { Alert, Button, Dropdown, Icon, LoadingPlaceholder, Menu, Tooltip, useStyles2 } from '@grafana/ui';
import { Span } from '@grafana/ui/src/unstable';
=======
import { Button, Dropdown, Icon, Menu, Tooltip, useStyles2 } from '@grafana/ui';
import { Text } from '@grafana/ui/src/unstable';
>>>>>>> 4b95f611
import ConditionalWrap from 'app/features/alerting/components/ConditionalWrap';
import { receiverTypeNames } from 'app/plugins/datasource/alertmanager/consts';
import { GrafanaNotifierType, NotifierStatus } from 'app/types/alerting';

import { useAlertmanager } from '../../state/AlertmanagerContext';
import { INTEGRATION_ICONS } from '../../types/contact-points';
import { MetaText } from '../MetaText';
import { ProvisioningBadge } from '../Provisioning';
import { Spacer } from '../Spacer';
import { Strong } from '../Strong';

import { useDeleteContactPointModal } from './Modals';
import { RECEIVER_STATUS_KEY, useContactPointsWithStatus, useDeleteContactPoint } from './useContactPoints';
import { getReceiverDescription, isProvisioned, ReceiverConfigWithStatus } from './utils';

const ContactPoints = () => {
  const { selectedAlertmanager } = useAlertmanager();
  const { isLoading, error, contactPoints } = useContactPointsWithStatus(selectedAlertmanager!);
  const { deleteTrigger, updateAlertmanagerState } = useDeleteContactPoint(selectedAlertmanager!);

  const [DeleteModal, showDeleteModal] = useDeleteContactPointModal(deleteTrigger, updateAlertmanagerState.isLoading);

  if (error) {
    // TODO fix this type casting, when error comes from "getContactPointsStatus" it probably won't be a SerializedError
    return <Alert title="Failed to fetch contact points">{(error as SerializedError).message}</Alert>;
  }

  if (isLoading) {
    return <LoadingPlaceholder text={'Loading...'} />;
  }

  return (
    <>
      <Stack direction="column">
        {contactPoints.map((contactPoint) => {
          const contactPointKey = selectedAlertmanager + contactPoint.name;
          const provisioned = isProvisioned(contactPoint);
          const disabled = updateAlertmanagerState.isLoading;

          return (
            <ContactPoint
              key={contactPointKey}
              name={contactPoint.name}
              disabled={disabled}
              onDelete={showDeleteModal}
              receivers={contactPoint.grafana_managed_receiver_configs}
              provisioned={provisioned}
            />
          );
        })}
      </Stack>
      {DeleteModal}
    </>
  );
};

interface ContactPointProps {
  name: string;
  disabled?: boolean;
  provisioned?: boolean;
  receivers: ReceiverConfigWithStatus[];
  onDelete: (name: string) => void;
}

export const ContactPoint = ({
  name,
  disabled = false,
  provisioned = false,
  receivers,
  onDelete,
}: ContactPointProps) => {
  const styles = useStyles2(getStyles);

  return (
    <div className={styles.contactPointWrapper} data-testid="contact-point">
      <Stack direction="column" gap={0}>
        <ContactPointHeader
          name={name}
          policies={[]}
          provisioned={provisioned}
          disabled={disabled}
          onDelete={onDelete}
        />
        <div className={styles.receiversWrapper}>
          {receivers?.map((receiver) => {
            const diagnostics = receiver[RECEIVER_STATUS_KEY];
            const sendingResolved = !Boolean(receiver.disableResolveMessage);

            return (
              <ContactPointReceiver
                key={uniqueId()}
                type={receiver.type}
                description={getReceiverDescription(receiver)}
                diagnostics={diagnostics}
                sendingResolved={sendingResolved}
              />
            );
          })}
        </div>
      </Stack>
    </div>
  );
};

interface ContactPointHeaderProps {
  name: string;
  disabled?: boolean;
  provisioned?: boolean;
  policies?: string[]; // some array of policies that refer to this contact point
  onDelete: (name: string) => void;
}

const ContactPointHeader = (props: ContactPointHeaderProps) => {
  const { name, disabled = false, provisioned = false, policies = [], onDelete } = props;
  const styles = useStyles2(getStyles);

  const disableActions = disabled || provisioned;

  return (
    <div className={styles.headerWrapper}>
      <Stack direction="row" alignItems="center" gap={1}>
        <Stack alignItems="center" gap={1}>
          <Text variant="body">{name}</Text>
        </Stack>
        {policies.length > 0 ? (
          <MetaText>
            {/* TODO make this a link to the notification policies page with the filter applied */}
            is used by <Strong>{policies.length}</Strong> notification policies
          </MetaText>
        ) : (
          <MetaText>is not used in any policy</MetaText>
        )}
        {provisioned && <ProvisioningBadge />}
        <Spacer />
        <ConditionalWrap
          shouldWrap={provisioned}
          wrap={(children) => (
            <Tooltip content="Provisioned items cannot be edited in the UI" placement="top">
              {children}
            </Tooltip>
          )}
        >
          <Button
            variant="secondary"
            size="sm"
            icon="edit"
            type="button"
            disabled={disableActions}
            aria-label="edit-action"
            data-testid="edit-action"
          >
            Edit
          </Button>
        </ConditionalWrap>
        <Dropdown
          overlay={
            <Menu>
              <Menu.Item label="Export" icon="download-alt" />
              <Menu.Divider />
              <Menu.Item
                label="Delete"
                icon="trash-alt"
                destructive
                disabled={disableActions}
                onClick={() => onDelete(name)}
              />
            </Menu>
          }
        >
          <Button
            variant="secondary"
            size="sm"
            icon="ellipsis-h"
            type="button"
            aria-label="more-actions"
            data-testid="more-actions"
            disabled={disableActions}
          />
        </Dropdown>
      </Stack>
    </div>
  );
};

interface ContactPointReceiverProps {
  type: GrafanaNotifierType | string;
  description?: ReactNode;
  sendingResolved?: boolean;
  diagnostics?: NotifierStatus;
}

const ContactPointReceiver = (props: ContactPointReceiverProps) => {
  const { type, description, diagnostics, sendingResolved = true } = props;
  const styles = useStyles2(getStyles);

  const iconName = INTEGRATION_ICONS[type];
  const hasMetadata = diagnostics !== undefined;
  // TODO get the actual name of the type from /ngalert if grafanaManaged AM
  const receiverName = receiverTypeNames[type] ?? upperFirst(type);

  return (
    <div className={styles.integrationWrapper}>
      <Stack direction="column" gap={0}>
        <div className={styles.receiverDescriptionRow}>
          <Stack direction="row" alignItems="center" gap={1}>
            <Stack direction="row" alignItems="center" gap={0.5}>
              {iconName && <Icon name={iconName} />}
<<<<<<< HEAD
              <Span variant="body" color="primary">
                {receiverName}
              </Span>
=======
              <Text variant="body" color="primary">
                {type}
              </Text>
>>>>>>> 4b95f611
            </Stack>
            {description && (
              <Text variant="bodySmall" color="secondary">
                {description}
              </Text>
            )}
          </Stack>
        </div>
<<<<<<< HEAD
        {hasMetadata && <ContactPointReceiverMetadataRow diagnostics={diagnostics} sendingResolved={sendingResolved} />}
      </Stack>
    </div>
  );
};

interface ContactPointReceiverMetadata {
  sendingResolved: boolean;
  diagnostics: NotifierStatus;
}

const ContactPointReceiverMetadataRow = (props: ContactPointReceiverMetadata) => {
  const { diagnostics, sendingResolved } = props;
  const styles = useStyles2(getStyles);

  const failedToSend = Boolean(diagnostics.lastNotifyAttemptError);
  const lastDeliveryAttempt = dateTime(diagnostics.lastNotifyAttempt);
  const lastDeliveryAttemptDuration = diagnostics.lastNotifyAttemptDuration;
  const hasDeliveryAttempt = lastDeliveryAttempt.isValid();

  return (
    <div className={styles.metadataRow}>
      <Stack direction="row" gap={1}>
        {/* this is shown when the last delivery failed – we don't show any additional metadata */}
        {failedToSend ? (
          <>
            {/* TODO we might need an error variant for MetaText, dito for success */}
            <Span color="error" variant="bodySmall" weight="bold">
              <Stack direction="row" alignItems={'center'} gap={0.5}>
                <Tooltip content={diagnostics.lastNotifyAttemptError!}>
                  <span>
                    <Icon name="exclamation-circle" /> Last delivery attempt failed
                  </span>
                </Tooltip>
              </Stack>
            </Span>
          </>
        ) : (
          <>
            {/* this is shown when we have a last delivery attempt */}
            {hasDeliveryAttempt && (
=======
        <div className={styles.metadataRow}>
          <Stack direction="row" gap={1}>
            {error ? (
              <>
                {/* TODO we might need an error variant for MetaText, dito for success */}
                {/* TODO show error details on hover or elsewhere */}
                <Text color="error" variant="bodySmall" weight="bold">
                  <Stack direction="row" alignItems={'center'} gap={0.5}>
                    <Tooltip
                      content={
                        'failed to send notification to email addresses: gilles.demey@grafana.com: dial tcp 192.168.1.21:1025: connect: connection refused'
                      }
                    >
                      <span>
                        <Icon name="exclamation-circle" /> Last delivery attempt failed
                      </span>
                    </Tooltip>
                  </Stack>
                </Text>
              </>
            ) : (
>>>>>>> 4b95f611
              <>
                <MetaText icon="clock-nine">
                  Last delivery attempt{' '}
                  <Tooltip content={lastDeliveryAttempt.toLocaleString()}>
                    <span>
                      <Strong>{lastDeliveryAttempt.locale('en').fromNow()}</Strong>
                    </span>
                  </Tooltip>
                </MetaText>
                <MetaText icon="stopwatch">
                  took <Strong>{lastDeliveryAttemptDuration}</Strong>
                </MetaText>
              </>
            )}
            {/* when we have no last delivery attempt */}
            {!hasDeliveryAttempt && <MetaText icon="clock-nine">No delivery attempts</MetaText>}
            {/* this is only shown for contact points that only want "firing" updates */}
            {!sendingResolved && (
              <MetaText icon="info-circle">
                Delivering <Strong>only firing</Strong> notifications
              </MetaText>
            )}
          </>
        )}
      </Stack>
    </div>
  );
};

const getStyles = (theme: GrafanaTheme2) => ({
  contactPointWrapper: css`
    border-radius: ${theme.shape.borderRadius()};
    border: solid 1px ${theme.colors.border.weak};
    border-bottom: none;
  `,
  integrationWrapper: css`
    position: relative;
    background: ${theme.colors.background.primary};

    border-bottom: solid 1px ${theme.colors.border.weak};
  `,
  headerWrapper: css`
    padding: ${theme.spacing(1)} ${theme.spacing(1.5)};

    background: ${theme.colors.background.secondary};

    border-bottom: solid 1px ${theme.colors.border.weak};
    border-top-left-radius: ${theme.shape.borderRadius()};
    border-top-right-radius: ${theme.shape.borderRadius()};
  `,
  receiverDescriptionRow: css`
    padding: ${theme.spacing(1)} ${theme.spacing(1.5)};
  `,
  metadataRow: css`
    padding: 0 ${theme.spacing(1.5)} ${theme.spacing(1.5)} ${theme.spacing(1.5)};

    border-bottom-left-radius: ${theme.shape.borderRadius()};
    border-bottom-right-radius: ${theme.shape.borderRadius()};
  `,
  receiversWrapper: css``,
});

export default ContactPoints;<|MERGE_RESOLUTION|>--- conflicted
+++ resolved
@@ -5,13 +5,8 @@
 
 import { dateTime, GrafanaTheme2 } from '@grafana/data';
 import { Stack } from '@grafana/experimental';
-<<<<<<< HEAD
 import { Alert, Button, Dropdown, Icon, LoadingPlaceholder, Menu, Tooltip, useStyles2 } from '@grafana/ui';
-import { Span } from '@grafana/ui/src/unstable';
-=======
-import { Button, Dropdown, Icon, Menu, Tooltip, useStyles2 } from '@grafana/ui';
 import { Text } from '@grafana/ui/src/unstable';
->>>>>>> 4b95f611
 import ConditionalWrap from 'app/features/alerting/components/ConditionalWrap';
 import { receiverTypeNames } from 'app/plugins/datasource/alertmanager/consts';
 import { GrafanaNotifierType, NotifierStatus } from 'app/types/alerting';
@@ -219,15 +214,9 @@
           <Stack direction="row" alignItems="center" gap={1}>
             <Stack direction="row" alignItems="center" gap={0.5}>
               {iconName && <Icon name={iconName} />}
-<<<<<<< HEAD
-              <Span variant="body" color="primary">
+              <Text variant="body" color="primary">
                 {receiverName}
-              </Span>
-=======
-              <Text variant="body" color="primary">
-                {type}
               </Text>
->>>>>>> 4b95f611
             </Stack>
             {description && (
               <Text variant="bodySmall" color="secondary">
@@ -236,7 +225,6 @@
             )}
           </Stack>
         </div>
-<<<<<<< HEAD
         {hasMetadata && <ContactPointReceiverMetadataRow diagnostics={diagnostics} sendingResolved={sendingResolved} />}
       </Stack>
     </div>
@@ -264,7 +252,7 @@
         {failedToSend ? (
           <>
             {/* TODO we might need an error variant for MetaText, dito for success */}
-            <Span color="error" variant="bodySmall" weight="bold">
+            <Text color="error" variant="bodySmall" weight="bold">
               <Stack direction="row" alignItems={'center'} gap={0.5}>
                 <Tooltip content={diagnostics.lastNotifyAttemptError!}>
                   <span>
@@ -272,35 +260,12 @@
                   </span>
                 </Tooltip>
               </Stack>
-            </Span>
+            </Text>
           </>
         ) : (
           <>
             {/* this is shown when we have a last delivery attempt */}
             {hasDeliveryAttempt && (
-=======
-        <div className={styles.metadataRow}>
-          <Stack direction="row" gap={1}>
-            {error ? (
-              <>
-                {/* TODO we might need an error variant for MetaText, dito for success */}
-                {/* TODO show error details on hover or elsewhere */}
-                <Text color="error" variant="bodySmall" weight="bold">
-                  <Stack direction="row" alignItems={'center'} gap={0.5}>
-                    <Tooltip
-                      content={
-                        'failed to send notification to email addresses: gilles.demey@grafana.com: dial tcp 192.168.1.21:1025: connect: connection refused'
-                      }
-                    >
-                      <span>
-                        <Icon name="exclamation-circle" /> Last delivery attempt failed
-                      </span>
-                    </Tooltip>
-                  </Stack>
-                </Text>
-              </>
-            ) : (
->>>>>>> 4b95f611
               <>
                 <MetaText icon="clock-nine">
                   Last delivery attempt{' '}
