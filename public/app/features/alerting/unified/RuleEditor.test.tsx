import { Matcher, render, waitFor } from '@testing-library/react';
import { Provider } from 'react-redux';
import { BackendSrv, locationService, setBackendSrv, setDataSourceSrv } from '@grafana/runtime';
import { configureStore } from 'app/store/configureStore';
import RuleEditor from './RuleEditor';
import { Route, Router } from 'react-router-dom';
import React from 'react';
import { byLabelText, byRole, byTestId, byText } from 'testing-library-selector';
import { selectOptionInTest } from '@grafana/ui';
import { contextSrv } from 'app/core/services/context_srv';
import { mockDataSource, MockDataSourceSrv } from './mocks';
import userEvent from '@testing-library/user-event';
import { DataSourceInstanceSettings } from '@grafana/data';
import { getAllDataSources } from './utils/config';
import { fetchRulerRules, fetchRulerRulesGroup, fetchRulerRulesNamespace, setRulerRuleGroup } from './api/ruler';
import { DataSourceType, GRAFANA_RULES_SOURCE_NAME } from './utils/datasource';
import { DashboardSearchHit } from 'app/features/search/types';
import { getDefaultQueries } from './utils/rule-form';
import { ExpressionEditorProps } from './components/rule-editor/ExpressionEditor';
<<<<<<< HEAD
import * as api from 'app/features/manage-dashboards/state/actions';
import { GrafanaAlertStateDecision, PromApplication } from 'app/types/unified-alerting-dto';
import { fetchBuildInfo } from './api/buildInfo';
=======
import { GrafanaAlertStateDecision } from 'app/types/unified-alerting-dto';
import { searchFolders } from '../../../../app/features/manage-dashboards/state/actions';
>>>>>>> 788fde7e

jest.mock('./components/rule-editor/ExpressionEditor', () => ({
  // eslint-disable-next-line react/display-name
  ExpressionEditor: ({ value, onChange }: ExpressionEditorProps) => (
    <input value={value} data-testid="expr" onChange={(e) => onChange(e.target.value)} />
  ),
}));

jest.mock('./api/buildInfo');
jest.mock('./api/ruler');
jest.mock('./utils/config');
jest.mock('../../../../app/features/manage-dashboards/state/actions');

// there's no angular scope in test and things go terribly wrong when trying to render the query editor row.
// lets just skip it
jest.mock('app/features/query/components/QueryEditorRow', () => ({
  // eslint-disable-next-line react/display-name
  QueryEditorRow: () => <p>hi</p>,
}));

const mocks = {
  getAllDataSources: jest.mocked(getAllDataSources),
  searchFolders: jest.mocked(searchFolders),
  api: {
    fetchBuildInfo: jest.mocked(fetchBuildInfo),
    fetchRulerRulesGroup: jest.mocked(fetchRulerRulesGroup),
    setRulerRuleGroup: jest.mocked(setRulerRuleGroup),
    fetchRulerRulesNamespace: jest.mocked(fetchRulerRulesNamespace),
    fetchRulerRules: jest.mocked(fetchRulerRules),
  },
};

function renderRuleEditor(identifier?: string) {
  const store = configureStore();

  locationService.push(identifier ? `/alerting/${identifier}/edit` : `/alerting/new`);

  return render(
    <Provider store={store}>
      <Router history={locationService.getHistory()}>
        <Route path={['/alerting/new', '/alerting/:id/edit']} component={RuleEditor} />
      </Router>
    </Provider>
  );
}

const ui = {
  inputs: {
    name: byLabelText('Rule name'),
    alertType: byTestId('alert-type-picker'),
    dataSource: byTestId('datasource-picker'),
    folder: byTestId('folder-picker'),
    namespace: byTestId('namespace-picker'),
    group: byTestId('group-picker'),
    annotationKey: (idx: number) => byTestId(`annotation-key-${idx}`),
    annotationValue: (idx: number) => byTestId(`annotation-value-${idx}`),
    labelKey: (idx: number) => byTestId(`label-key-${idx}`),
    labelValue: (idx: number) => byTestId(`label-value-${idx}`),
    expr: byTestId('expr'),
  },
  buttons: {
    save: byRole('button', { name: 'Save' }),
    addAnnotation: byRole('button', { name: /Add info/ }),
    addLabel: byRole('button', { name: /Add label/ }),
    // alert type buttons
    grafanaManagedAlert: byRole('button', { name: /Grafana managed/ }),
    lotexAlert: byRole('button', { name: /Cortex or Loki alert/ }),
    lotexRecordingRule: byRole('button', { name: /Cortex or Loki recording rule/ }),
  },
};

describe('RuleEditor', () => {
  beforeEach(() => {
    jest.resetAllMocks();
    contextSrv.isEditor = true;
  });

  it('can create a new cloud alert', async () => {
    const dataSources = {
      default: mockDataSource(
        {
          type: 'prometheus',
          name: 'Prom',
          isDefault: true,
        },
        { alerting: true }
      ),
    };

    setDataSourceSrv(new MockDataSourceSrv(dataSources));
    mocks.getAllDataSources.mockReturnValue(Object.values(dataSources));
    mocks.api.setRulerRuleGroup.mockResolvedValue();
    mocks.api.fetchRulerRulesNamespace.mockResolvedValue([]);
    mocks.api.fetchRulerRulesGroup.mockResolvedValue({
      name: 'group2',
      rules: [],
    });
    mocks.api.fetchRulerRules.mockResolvedValue({
      namespace1: [
        {
          name: 'group1',
          rules: [],
        },
      ],
      namespace2: [
        {
          name: 'group2',
          rules: [],
        },
      ],
    });
    mocks.searchFolders.mockResolvedValue([]);

    mocks.api.fetchBuildInfo.mockResolvedValue({
      application: PromApplication.Cortex,
      features: {
        rulerConfigApi: true,
        alertManagerConfigApi: true,
        federatedRules: false,
        querySharding: false,
      },
    });

    await renderRuleEditor();
<<<<<<< HEAD
    await waitFor(() => expect(mocks.api.fetchBuildInfo).toHaveBeenCalled());
=======
    await waitFor(() => expect(mocks.searchFolders).toHaveBeenCalled());

>>>>>>> 788fde7e
    userEvent.type(await ui.inputs.name.find(), 'my great new rule');
    userEvent.click(await ui.buttons.lotexAlert.get());
    const dataSourceSelect = ui.inputs.dataSource.get();
    userEvent.click(byRole('combobox').get(dataSourceSelect));
    await clickSelectOption(dataSourceSelect, 'Prom (default)');
    await waitFor(() => expect(mocks.api.fetchRulerRules).toHaveBeenCalled());
    await clickSelectOption(ui.inputs.namespace.get(), 'namespace2');
    await clickSelectOption(ui.inputs.group.get(), 'group2');

    userEvent.type(ui.inputs.expr.get(), 'up == 1');

    userEvent.type(ui.inputs.annotationValue(0).get(), 'some summary');
    userEvent.type(ui.inputs.annotationValue(1).get(), 'some description');

    // TODO remove skipPointerEventsCheck once https://github.com/jsdom/jsdom/issues/3232 is fixed
    userEvent.click(ui.buttons.addLabel.get(), undefined, { skipPointerEventsCheck: true });

    userEvent.type(ui.inputs.labelKey(0).get(), 'severity');
    userEvent.type(ui.inputs.labelValue(0).get(), 'warn');
    userEvent.type(ui.inputs.labelKey(1).get(), 'team');
    userEvent.type(ui.inputs.labelValue(1).get(), 'the a-team');

    // save and check what was sent to backend
    userEvent.click(ui.buttons.save.get());
    await waitFor(() => expect(mocks.api.setRulerRuleGroup).toHaveBeenCalled());
    expect(mocks.api.setRulerRuleGroup).toHaveBeenCalledWith(
      { dataSourceName: 'Prom', customRulerEnabled: false, apiVersion: 'legacy' },
      'namespace2',
      {
        name: 'group2',
        rules: [
          {
            alert: 'my great new rule',
            annotations: { description: 'some description', summary: 'some summary' },
            labels: { severity: 'warn', team: 'the a-team' },
            expr: 'up == 1',
            for: '1m',
          },
        ],
      }
    );
  });

  it('can create new grafana managed alert', async () => {
    const dataSources = {
      default: mockDataSource(
        {
          type: 'prometheus',
          name: 'Prom',
          isDefault: true,
        },
        { alerting: true }
      ),
    };

    setDataSourceSrv(new MockDataSourceSrv(dataSources));
    mocks.getAllDataSources.mockReturnValue(Object.values(dataSources));
    mocks.api.setRulerRuleGroup.mockResolvedValue();
    mocks.api.fetchRulerRulesNamespace.mockResolvedValue([]);
    mocks.api.fetchRulerRulesGroup.mockResolvedValue({
      name: 'group2',
      rules: [],
    });
    mocks.api.fetchRulerRules.mockResolvedValue({
      namespace1: [
        {
          name: 'group1',
          rules: [],
        },
      ],
      namespace2: [
        {
          name: 'group2',
          rules: [],
        },
      ],
    });
    mocks.searchFolders.mockResolvedValue([
      {
        title: 'Folder A',
        id: 1,
      },
      {
        title: 'Folder B',
        id: 2,
      },
    ] as DashboardSearchHit[]);

<<<<<<< HEAD
    const dataSources = {
      default: mockDataSource(
        {
          type: 'prometheus',
          name: 'Prom',
          isDefault: true,
        },
        { alerting: false }
      ),
    };

    setDataSourceSrv(new MockDataSourceSrv(dataSources));
    mocks.getAllDataSources.mockReturnValue(Object.values(dataSources));
    mocks.api.setRulerRuleGroup.mockResolvedValue();
    mocks.api.fetchRulerRulesNamespace.mockResolvedValue([]);

    mocks.api.fetchBuildInfo.mockResolvedValue({
      application: PromApplication.Prometheus,
      features: {
        rulerConfigApi: false,
        alertManagerConfigApi: false,
        federatedRules: false,
        querySharding: false,
      },
    });

    // fill out the form
    await renderRuleEditor();
    await waitFor(() => expect(mocks.api.fetchBuildInfo).toHaveBeenCalled());
=======
    // fill out the form
    await renderRuleEditor();
    await waitFor(() => expect(mocks.searchFolders).toHaveBeenCalled());

>>>>>>> 788fde7e
    userEvent.type(await ui.inputs.name.find(), 'my great new rule');

    const folderInput = await ui.inputs.folder.find();
    await clickSelectOption(folderInput, 'Folder A');

    userEvent.type(ui.inputs.annotationValue(0).get(), 'some summary');
    userEvent.type(ui.inputs.annotationValue(1).get(), 'some description');

    // TODO remove skipPointerEventsCheck once https://github.com/jsdom/jsdom/issues/3232 is fixed
    userEvent.click(ui.buttons.addLabel.get(), undefined, { skipPointerEventsCheck: true });

    userEvent.type(ui.inputs.labelKey(0).get(), 'severity');
    userEvent.type(ui.inputs.labelValue(0).get(), 'warn');
    userEvent.type(ui.inputs.labelKey(1).get(), 'team');
    userEvent.type(ui.inputs.labelValue(1).get(), 'the a-team');

    // save and check what was sent to backend
    userEvent.click(ui.buttons.save.get());
    await waitFor(() => expect(mocks.api.setRulerRuleGroup).toHaveBeenCalled());
    expect(mocks.api.setRulerRuleGroup).toHaveBeenCalledWith(
      { dataSourceName: GRAFANA_RULES_SOURCE_NAME, customRulerEnabled: false, apiVersion: 'legacy' },
      'Folder A',
      {
        interval: '1m',
        name: 'my great new rule',
        rules: [
          {
            annotations: { description: 'some description', summary: 'some summary' },
            labels: { severity: 'warn', team: 'the a-team' },
            for: '5m',
            grafana_alert: {
              condition: 'B',
              data: getDefaultQueries(),
              exec_err_state: 'Alerting',
              no_data_state: 'NoData',
              title: 'my great new rule',
            },
          },
        ],
      }
    );
  });

  it('can create a new cloud recording rule', async () => {
    const dataSources = {
      default: mockDataSource(
        {
          type: 'prometheus',
          name: 'Prom',
          isDefault: true,
        },
        { alerting: true }
      ),
    };

    setDataSourceSrv(new MockDataSourceSrv(dataSources));
    mocks.getAllDataSources.mockReturnValue(Object.values(dataSources));
    mocks.api.setRulerRuleGroup.mockResolvedValue();
    mocks.api.fetchRulerRulesNamespace.mockResolvedValue([]);
    mocks.api.fetchRulerRulesGroup.mockResolvedValue({
      name: 'group2',
      rules: [],
    });
    mocks.api.fetchRulerRules.mockResolvedValue({
      namespace1: [
        {
          name: 'group1',
          rules: [],
        },
      ],
      namespace2: [
        {
          name: 'group2',
          rules: [],
        },
      ],
    });
    mocks.searchFolders.mockResolvedValue([]);

    mocks.api.fetchBuildInfo.mockResolvedValue({
      application: PromApplication.Cortex,
      features: {
        rulerConfigApi: true,
        alertManagerConfigApi: true,
        federatedRules: false,
        querySharding: false,
      },
    });

    await renderRuleEditor();
<<<<<<< HEAD
    await waitFor(() => expect(mocks.api.fetchBuildInfo).toHaveBeenCalled());
=======
    await waitFor(() => expect(mocks.searchFolders).toHaveBeenCalled());

>>>>>>> 788fde7e
    userEvent.type(await ui.inputs.name.find(), 'my great new recording rule');
    userEvent.click(await ui.buttons.lotexRecordingRule.get());

    const dataSourceSelect = ui.inputs.dataSource.get();
    userEvent.click(byRole('combobox').get(dataSourceSelect));

    await clickSelectOption(dataSourceSelect, 'Prom (default)');
    await waitFor(() => expect(mocks.api.fetchRulerRules).toHaveBeenCalled());
    await clickSelectOption(ui.inputs.namespace.get(), 'namespace2');
    await clickSelectOption(ui.inputs.group.get(), 'group2');

    userEvent.type(ui.inputs.expr.get(), 'up == 1');

    // TODO remove skipPointerEventsCheck once https://github.com/jsdom/jsdom/issues/3232 is fixed
    userEvent.click(ui.buttons.addLabel.get(), undefined, { skipPointerEventsCheck: true });

    userEvent.type(ui.inputs.labelKey(1).get(), 'team');
    userEvent.type(ui.inputs.labelValue(1).get(), 'the a-team');

    // try to save, find out that recording rule name is invalid
    userEvent.click(ui.buttons.save.get());
    await waitFor(() =>
      expect(
        byText(
          'Recording rule name must be valid metric name. It may only contain letters, numbers, and colons. It may not contain whitespace.'
        ).get()
      ).toBeInTheDocument()
    );
    expect(mocks.api.setRulerRuleGroup).not.toBeCalled();

    // fix name and re-submit
    userEvent.type(await ui.inputs.name.find(), '{selectall}{del}my:great:new:recording:rule');
    userEvent.click(ui.buttons.save.get());

    // save and check what was sent to backend
    userEvent.click(ui.buttons.save.get());
    await waitFor(() => expect(mocks.api.setRulerRuleGroup).toHaveBeenCalled());
    expect(mocks.api.setRulerRuleGroup).toHaveBeenCalledWith(
      { dataSourceName: 'Prom', customRulerEnabled: false, apiVersion: 'legacy' },
      'namespace2',
      {
        name: 'group2',
        rules: [
          {
            record: 'my:great:new:recording:rule',
            labels: { team: 'the a-team' },
            expr: 'up == 1',
          },
        ],
      }
    );
  });

  it('can edit grafana managed rule', async () => {
    const uid = 'FOOBAR123';
    const folder = {
      title: 'Folder A',
      uid: 'abcd',
      id: 1,
    };
    const getFolderByUid = jest.fn().mockResolvedValue({
      ...folder,
      canSave: true,
    });
    const dataSources = {
      default: mockDataSource({
        type: 'prometheus',
        name: 'Prom',
        isDefault: true,
      }),
    };

    const backendSrv = {
      getFolderByUid,
    } as any as BackendSrv;
    setBackendSrv(backendSrv);
    setDataSourceSrv(new MockDataSourceSrv(dataSources));
<<<<<<< HEAD

=======
>>>>>>> 788fde7e
    mocks.getAllDataSources.mockReturnValue(Object.values(dataSources));
    mocks.api.setRulerRuleGroup.mockResolvedValue();
    mocks.api.fetchRulerRulesNamespace.mockResolvedValue([]);
    mocks.api.fetchRulerRules.mockResolvedValue({
      [folder.title]: [
        {
          interval: '1m',
          name: 'my great new rule',
          rules: [
            {
              annotations: { description: 'some description', summary: 'some summary' },
              labels: { severity: 'warn', team: 'the a-team' },
              for: '5m',
              grafana_alert: {
                uid,
                namespace_uid: 'abcd',
                namespace_id: 1,
                condition: 'B',
                data: getDefaultQueries(),
                exec_err_state: GrafanaAlertStateDecision.Alerting,
                no_data_state: GrafanaAlertStateDecision.NoData,
                title: 'my great new rule',
              },
            },
          ],
        },
      ],
    });
    mocks.searchFolders.mockResolvedValue([folder] as DashboardSearchHit[]);

    await renderRuleEditor(uid);
<<<<<<< HEAD
    await waitFor(() => expect(mocks.api.fetchBuildInfo).toHaveBeenCalled());
    await waitFor(() => expect(searchFolderMock).toHaveBeenCalled());
=======
    await waitFor(() => expect(mocks.searchFolders).toHaveBeenCalled());
>>>>>>> 788fde7e

    // check that it's filled in
    const nameInput = await ui.inputs.name.find();
    expect(nameInput).toHaveValue('my great new rule');
    expect(ui.inputs.folder.get()).toHaveTextContent(new RegExp(folder.title));
    expect(ui.inputs.annotationValue(0).get()).toHaveValue('some description');
    expect(ui.inputs.annotationValue(1).get()).toHaveValue('some summary');

    // add an annotation
    await clickSelectOption(ui.inputs.annotationKey(2).get(), /Add new/);
    userEvent.type(byRole('textbox').get(ui.inputs.annotationKey(2).get()), 'custom');
    userEvent.type(ui.inputs.annotationValue(2).get(), 'value');

    //add a label
    userEvent.type(ui.inputs.labelKey(2).get(), 'custom');
    userEvent.type(ui.inputs.labelValue(2).get(), 'value');

    // save and check what was sent to backend
    userEvent.click(ui.buttons.save.get());
    await waitFor(() => expect(mocks.api.setRulerRuleGroup).toHaveBeenCalled());

    expect(mocks.api.setRulerRuleGroup).toHaveBeenCalledWith(
      { dataSourceName: GRAFANA_RULES_SOURCE_NAME, customRulerEnabled: false, apiVersion: 'legacy' },
      'Folder A',
      {
        interval: '1m',
        name: 'my great new rule',
        rules: [
          {
            annotations: { description: 'some description', summary: 'some summary', custom: 'value' },
            labels: { severity: 'warn', team: 'the a-team', custom: 'value' },
            for: '5m',
            grafana_alert: {
              uid,
              condition: 'B',
              data: getDefaultQueries(),
              exec_err_state: 'Alerting',
              no_data_state: 'NoData',
              title: 'my great new rule',
            },
          },
        ],
      }
    );
  });

  it('for cloud alerts, should only allow to select editable rules sources', async () => {
    const dataSources: Record<string, DataSourceInstanceSettings<any>> = {
      // can edit rules
      loki: mockDataSource(
        {
          type: DataSourceType.Loki,
          name: 'loki with ruler',
        },
        { alerting: true }
      ),
      loki_disabled: mockDataSource(
        {
          type: DataSourceType.Loki,
          name: 'loki disabled for alerting',
          jsonData: {
            manageAlerts: false,
          },
        },
        { alerting: true }
      ),
      // can edit rules
      prom: mockDataSource(
        {
          type: DataSourceType.Prometheus,
          name: 'cortex with ruler',
        },
        { alerting: true }
      ),
      // cannot edit rules
      loki_local_rule_store: mockDataSource(
        {
          type: DataSourceType.Loki,
          name: 'loki with local rule store',
        },
        { alerting: true }
      ),
      // cannot edit rules
      prom_no_ruler_api: mockDataSource(
        {
          type: DataSourceType.Loki,
          name: 'cortex without ruler api',
        },
        { alerting: true }
      ),
      // not a supported datasource type
      splunk: mockDataSource(
        {
          type: 'splunk',
          name: 'splunk',
        },
        { alerting: true }
      ),
    };

    mocks.api.fetchBuildInfo.mockImplementation(async (dataSourceName) => {
      if (dataSourceName === 'loki with ruler' || dataSourceName === 'cortex with ruler') {
        return {
          application: PromApplication.Cortex,
          features: {
            rulerConfigApi: true,
            alertManagerConfigApi: false,
            federatedRules: false,
            querySharding: false,
          },
        };
      }
      if (dataSourceName === 'loki with local rule store') {
        return {
          application: PromApplication.Cortex,
          features: {
            rulerConfigApi: false,
            alertManagerConfigApi: false,
            federatedRules: false,
            querySharding: false,
          },
        };
      }
      if (dataSourceName === 'cortex without ruler api') {
        return {
          application: PromApplication.Cortex,
          features: {
            rulerConfigApi: false,
            alertManagerConfigApi: false,
            federatedRules: false,
            querySharding: false,
          },
        };
      }

      throw new Error(`${dataSourceName} not handled`);
    });

    mocks.api.fetchRulerRulesGroup.mockImplementation(async (dataSourceName: string) => {
      if (dataSourceName === 'loki with ruler' || dataSourceName === 'cortex with ruler') {
        return null;
      }
      if (dataSourceName === 'loki with local rule store') {
        throw {
          status: 400,
          data: {
            message: 'GetRuleGroup unsupported in rule local store',
          },
        };
      }
      if (dataSourceName === 'cortex without ruler api') {
        throw new Error('404 from rules config endpoint. Perhaps ruler API is not enabled?');
      }
      return null;
    });

    setDataSourceSrv(new MockDataSourceSrv(dataSources));
    mocks.getAllDataSources.mockReturnValue(Object.values(dataSources));
    mocks.searchFolders.mockResolvedValue([]);

    // render rule editor, select cortex/loki managed alerts
    await renderRuleEditor();
<<<<<<< HEAD
    await waitFor(() => expect(mocks.api.fetchBuildInfo).toHaveBeenCalled());
=======
    await waitFor(() => expect(mocks.searchFolders).toHaveBeenCalled());

>>>>>>> 788fde7e
    await ui.inputs.name.find();
    userEvent.click(await ui.buttons.lotexAlert.get());

    // check that only rules sources that have ruler available are there
    const dataSourceSelect = ui.inputs.dataSource.get();
    userEvent.click(byRole('combobox').get(dataSourceSelect));
    expect(await byText('loki with ruler').query()).toBeInTheDocument();
    expect(byText('cortex with ruler').query()).toBeInTheDocument();
    expect(byText('loki with local rule store').query()).not.toBeInTheDocument();
    expect(byText('prom without ruler api').query()).not.toBeInTheDocument();
    expect(byText('splunk').query()).not.toBeInTheDocument();
    expect(byText('loki disabled for alerting').query()).not.toBeInTheDocument();
  });
});

const clickSelectOption = async (selectElement: HTMLElement, optionText: Matcher): Promise<void> => {
  userEvent.click(byRole('combobox').get(selectElement));
  await selectOptionInTest(selectElement, optionText as string);
};<|MERGE_RESOLUTION|>--- conflicted
+++ resolved
@@ -1,30 +1,25 @@
+import { DataSourceInstanceSettings } from '@grafana/data';
+import { BackendSrv, locationService, setBackendSrv, setDataSourceSrv } from '@grafana/runtime';
+import { selectOptionInTest } from '@grafana/ui';
 import { Matcher, render, waitFor } from '@testing-library/react';
+import userEvent from '@testing-library/user-event';
+import { contextSrv } from 'app/core/services/context_srv';
+import { DashboardSearchHit } from 'app/features/search/types';
+import { configureStore } from 'app/store/configureStore';
+import { GrafanaAlertStateDecision, PromApplication } from 'app/types/unified-alerting-dto';
+import React from 'react';
 import { Provider } from 'react-redux';
-import { BackendSrv, locationService, setBackendSrv, setDataSourceSrv } from '@grafana/runtime';
-import { configureStore } from 'app/store/configureStore';
+import { Route, Router } from 'react-router-dom';
+import { byLabelText, byRole, byTestId, byText } from 'testing-library-selector';
+import { searchFolders } from '../../../../app/features/manage-dashboards/state/actions';
+import { fetchBuildInfo } from './api/buildInfo';
+import { fetchRulerRules, fetchRulerRulesGroup, fetchRulerRulesNamespace, setRulerRuleGroup } from './api/ruler';
+import { ExpressionEditorProps } from './components/rule-editor/ExpressionEditor';
+import { mockDataSource, MockDataSourceSrv } from './mocks';
 import RuleEditor from './RuleEditor';
-import { Route, Router } from 'react-router-dom';
-import React from 'react';
-import { byLabelText, byRole, byTestId, byText } from 'testing-library-selector';
-import { selectOptionInTest } from '@grafana/ui';
-import { contextSrv } from 'app/core/services/context_srv';
-import { mockDataSource, MockDataSourceSrv } from './mocks';
-import userEvent from '@testing-library/user-event';
-import { DataSourceInstanceSettings } from '@grafana/data';
 import { getAllDataSources } from './utils/config';
-import { fetchRulerRules, fetchRulerRulesGroup, fetchRulerRulesNamespace, setRulerRuleGroup } from './api/ruler';
 import { DataSourceType, GRAFANA_RULES_SOURCE_NAME } from './utils/datasource';
-import { DashboardSearchHit } from 'app/features/search/types';
 import { getDefaultQueries } from './utils/rule-form';
-import { ExpressionEditorProps } from './components/rule-editor/ExpressionEditor';
-<<<<<<< HEAD
-import * as api from 'app/features/manage-dashboards/state/actions';
-import { GrafanaAlertStateDecision, PromApplication } from 'app/types/unified-alerting-dto';
-import { fetchBuildInfo } from './api/buildInfo';
-=======
-import { GrafanaAlertStateDecision } from 'app/types/unified-alerting-dto';
-import { searchFolders } from '../../../../app/features/manage-dashboards/state/actions';
->>>>>>> 788fde7e
 
 jest.mock('./components/rule-editor/ExpressionEditor', () => ({
   // eslint-disable-next-line react/display-name
@@ -149,12 +144,9 @@
     });
 
     await renderRuleEditor();
-<<<<<<< HEAD
     await waitFor(() => expect(mocks.api.fetchBuildInfo).toHaveBeenCalled());
-=======
     await waitFor(() => expect(mocks.searchFolders).toHaveBeenCalled());
 
->>>>>>> 788fde7e
     userEvent.type(await ui.inputs.name.find(), 'my great new rule');
     userEvent.click(await ui.buttons.lotexAlert.get());
     const dataSourceSelect = ui.inputs.dataSource.get();
@@ -243,23 +235,6 @@
       },
     ] as DashboardSearchHit[]);
 
-<<<<<<< HEAD
-    const dataSources = {
-      default: mockDataSource(
-        {
-          type: 'prometheus',
-          name: 'Prom',
-          isDefault: true,
-        },
-        { alerting: false }
-      ),
-    };
-
-    setDataSourceSrv(new MockDataSourceSrv(dataSources));
-    mocks.getAllDataSources.mockReturnValue(Object.values(dataSources));
-    mocks.api.setRulerRuleGroup.mockResolvedValue();
-    mocks.api.fetchRulerRulesNamespace.mockResolvedValue([]);
-
     mocks.api.fetchBuildInfo.mockResolvedValue({
       application: PromApplication.Prometheus,
       features: {
@@ -273,12 +248,8 @@
     // fill out the form
     await renderRuleEditor();
     await waitFor(() => expect(mocks.api.fetchBuildInfo).toHaveBeenCalled());
-=======
-    // fill out the form
-    await renderRuleEditor();
     await waitFor(() => expect(mocks.searchFolders).toHaveBeenCalled());
 
->>>>>>> 788fde7e
     userEvent.type(await ui.inputs.name.find(), 'my great new rule');
 
     const folderInput = await ui.inputs.folder.find();
@@ -369,12 +340,9 @@
     });
 
     await renderRuleEditor();
-<<<<<<< HEAD
     await waitFor(() => expect(mocks.api.fetchBuildInfo).toHaveBeenCalled());
-=======
     await waitFor(() => expect(mocks.searchFolders).toHaveBeenCalled());
 
->>>>>>> 788fde7e
     userEvent.type(await ui.inputs.name.find(), 'my great new recording rule');
     userEvent.click(await ui.buttons.lotexRecordingRule.get());
 
@@ -452,10 +420,7 @@
     } as any as BackendSrv;
     setBackendSrv(backendSrv);
     setDataSourceSrv(new MockDataSourceSrv(dataSources));
-<<<<<<< HEAD
-
-=======
->>>>>>> 788fde7e
+
     mocks.getAllDataSources.mockReturnValue(Object.values(dataSources));
     mocks.api.setRulerRuleGroup.mockResolvedValue();
     mocks.api.fetchRulerRulesNamespace.mockResolvedValue([]);
@@ -487,12 +452,8 @@
     mocks.searchFolders.mockResolvedValue([folder] as DashboardSearchHit[]);
 
     await renderRuleEditor(uid);
-<<<<<<< HEAD
     await waitFor(() => expect(mocks.api.fetchBuildInfo).toHaveBeenCalled());
-    await waitFor(() => expect(searchFolderMock).toHaveBeenCalled());
-=======
     await waitFor(() => expect(mocks.searchFolders).toHaveBeenCalled());
->>>>>>> 788fde7e
 
     // check that it's filled in
     const nameInput = await ui.inputs.name.find();
@@ -655,12 +616,9 @@
 
     // render rule editor, select cortex/loki managed alerts
     await renderRuleEditor();
-<<<<<<< HEAD
     await waitFor(() => expect(mocks.api.fetchBuildInfo).toHaveBeenCalled());
-=======
     await waitFor(() => expect(mocks.searchFolders).toHaveBeenCalled());
 
->>>>>>> 788fde7e
     await ui.inputs.name.find();
     userEvent.click(await ui.buttons.lotexAlert.get());
 
