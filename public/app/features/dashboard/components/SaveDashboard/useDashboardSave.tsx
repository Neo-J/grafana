--- conflicted
+++ resolved
@@ -53,12 +53,8 @@
   const [state, onDashboardSave] = useAsyncFn(
     async (clone: DashboardModel, options: SaveDashboardOptions, dashboard: DashboardModel) => {
       try {
-<<<<<<< HEAD
         console.log('useDashboardSave', options);
-        const result = await saveDashboard(clone, options, dashboard);
-=======
         const result = await saveDashboard(clone, options, dashboard, saveDashboardRtkQuery);
->>>>>>> 5099e882
         dashboard.version = result.version;
         dashboard.clearUnsavedChanges();
 
