--- conflicted
+++ resolved
@@ -97,9 +97,6 @@
   opensearchDetectVersion?: boolean;
   faroDatasourceSelector?: boolean;
   enableDatagridEditing?: boolean;
-<<<<<<< HEAD
   nestedFolderPicker?: boolean;
-=======
   extraThemes?: boolean;
->>>>>>> e7a67e74
 }