--- conflicted
+++ resolved
@@ -7,497 +7,6 @@
 //
 // Run 'make gen-cue' from repository root to regenerate.
 
-
-/**
- *  See also:
- *  https://github.com/grafana/grafana-plugin-sdk-go/blob/main/data/frame_type.go
- */
-export enum DataFrameType {
-  DirectoryListing = 'directory-listing',
-  HeatmapCells = 'heatmap-cells',
-  HeatmapRows = 'heatmap-rows',
-  Histogram = 'histogram',
-  TimeSeriesLong = 'timeseries-long',
-  TimeSeriesMany = 'timeseries-many',
-  TimeSeriesMulti = 'timeseries-multi',
-  TimeSeriesWide = 'timeseries-wide',
-}
-
-/**
- * TODO docs
- */
-export interface DataFrame extends QueryResultBase {
-  /**
-   * All fields of equal length
-   */
-  fields: Array<Field>;
-  /**
-   * The number of rows
-   */
-  length: number;
-  name?: string;
-}
-
-export const defaultDataFrame: Partial<DataFrame> = {
-  fields: [],
-};
-
-/**
- * TODO Field<T = any, V = Vector<T>>
- */
-export interface Field {
-  /**
-   * Meta info about how field and how to display it
-   */
-  config: FieldConfig;
-  /**
-   * Convert a value for display TODO extend in veneer
-   */
-  display?: unknown;
-  /**
-   * Get value data links with variables interpolated. Extended in veneer
-   */
-  getLinks?: unknown;
-  labels?: Labels;
-  /**
-   * Name of the field (column)
-   */
-  name: string;
-  /**
-   * Cached values with appropriate display and id values TODO | null
-   */
-  state?: FieldState;
-  /**
-   * Field value type (string, number, etc)
-   */
-  type: FieldType;
-  /**
-   * The raw field values. Extended in veneer
-   */
-  values: Record<string, unknown>;
-}
-
-export enum FieldType {
-  bool = 'bool',
-  geo = 'geo',
-  number = 'number',
-  other = 'other',
-  string = 'string',
-  time = 'time',
-  trace = 'trace',
-}
-
-/**
- * Every property is optional
- * Plugins may extend this with additional properties. Something like series overrides
- */
-export interface FieldConfig {
-  /**
-   * Significant digits (for display) TODO this should be a separate type
-   */
-  decimals?: number;
-  /**
-   * Human readable field metadata
-   */
-  description?: string;
-  /**
-   * The display value for this field.  This supports template variables blank is auto
-   */
-  displayName?: string;
-  /**
-   * This can be used by data sources that return and explicit naming structure for values and labels
-   * When this property is configured, this value is used rather than the default naming strategy.
-   */
-  displayNameFromDS?: string;
-  /**
-   * True if data source field supports ad-hoc filters
-   */
-  filterable?: boolean;
-  /**
-   * Interval indicates the expected regular step between values in the series.
-   * When an interval exists, consumers can identify "missing" values when the expected value is not present.
-   * The grafana timeseries visualization will render disconnected values when missing values are found it the time field.
-   * The interval uses the same units as the values.  For time.Time, this is defined in milliseconds.
-   * TODO | null
-   */
-  interval?: number;
-  /**
-   * Convert input values into a display string
-   */
-  mappings?: Array<ValueMapping>;
-  /**
-   * TODO | null
-   */
-  max?: number;
-  /**
-   * TODO | null
-   */
-  min?: number;
-  /**
-   * An explict path to the field in the datasource.  When the frame meta includes a path,
-   * This will default to `${frame.meta.path}/${field.name}
-   * When defined, this value can be used as an identifier within the datasource scope, and
-   * may be used to update the results
-   */
-  path?: string;
-  /**
-   * Map numeric values to states
-   */
-  thresholds?: Array<ThresholdsConfig>;
-  /**
-   * Numeric Options
-   */
-  unit?: string;
-  /**
-   * True if data source can write a value to the path.  Auth/authz are supported separately
-   */
-  writeable?: boolean;
-}
-
-export const defaultFieldConfig: Partial<FieldConfig> = {
-  mappings: [],
-  thresholds: [],
-};
-
-export interface FieldState {
-  /**
-   * Cache of reduced values
-   */
-  calcs?: Record<string, unknown>;
-  /**
-   * An appropriate name for the field (does not include frame info) TODO | null
-   */
-  displayName?: string;
-  /**
-   * Boolean value is true if field is in a larger data set with multiple frames.
-   * This is only related to the cached displayName property above.
-   */
-  multipleFrames?: boolean;
-  /**
-   * Boolean value is true if a null filling threshold has been applied
-   * against the frame of the field. This is used to avoid cases in which
-   * this would applied more than one time.
-   */
-  nullThresholdApplied?: boolean;
-  /**
-   * Location of this field within the context frames results
-   * @internal -- we will try to make this unnecessary
-   */
-  origin?: DataFrameFieldIndex;
-  /**
-   * The numeric range for values in this field.  This value will respect the min/max
-   * set in field config, or when set to `auto` this will have the min/max for all data
-   * in the response
-   */
-  range?: NumericRange;
-  /**
-   * Appropriate values for templating
-   */
-  scopedVars?: ScopedVars;
-  /**
-   * Series index is index for this field in a larger data set that can span multiple DataFrames
-   * Useful for assigning color to series by looking up a color in a palette using this index
-   */
-  seriesIndex?: number;
-}
-
-/**
- * TODO docs
- */
-export interface NumericRange {
-  delta: number;
-  max?: number;
-  min?: number;
-}
-
-export interface DataFrameFieldIndex {
-  fieldIndex: number;
-  frameIndex: number;
-}
-
-/**
- * TODO Duplicate declaration
- */
-export interface ThresholdsConfig {
-  mode: ThresholdsMode;
-  /**
-   * Must be sorted by 'value', first value is always -Infinity
-   */
-  steps: Array<Threshold>;
-}
-
-export const defaultThresholdsConfig: Partial<ThresholdsConfig> = {
-  steps: [],
-};
-
-/**
- * TODO Duplicate declaration
- */
-export interface Threshold {
-  /**
-   * TODO docs
-   */
-  color: string;
-  /**
-   * TODO docs
-   * TODO are the values here enumerable into a disjunction?
-   * Some seem to be listed in typescript comment
-   */
-  state?: string;
-  /**
-   * TODO docs
-   * FIXME the corresponding typescript field is required/non-optional, but nulls currently appear here when serializing -Infinity to JSON
-   */
-  value?: number;
-}
-
-/**
- * TODO Duplicate declaration
- */
-export enum ThresholdsMode {
-  Absolute = 'absolute',
-  Percentage = 'percentage',
-}
-
-/**
- * TODO docs | Duplicate declaration
- */
-export type ValueMapping = (ValueMap | RangeMap | RegexMap | SpecialValueMap);
-
-/**
- * TODO docs | Duplicate declaration
- */
-export enum MappingType {
-  RangeToText = 'range',
-  RegexToText = 'regex',
-  SpecialValue = 'special',
-  ValueToText = 'value',
-}
-
-/**
- * TODO docs | Duplicate declaration
- */
-export interface ValueMap {
-  options: Record<string, ValueMappingResult>;
-  type: MappingType.ValueToText;
-}
-
-/**
- * TODO docs | Duplicate declaration
- */
-export interface RangeMap {
-  options: {
-    /**
-     * to and from are `number | null` in current ts, really not sure what to do
-     */
-    from: number;
-    to: number;
-    result: ValueMappingResult;
-  };
-  type: MappingType.RangeToText;
-}
-
-/**
- * TODO docs | Duplicate declaration
- */
-export interface RegexMap {
-  options: {
-    pattern: string;
-    result: ValueMappingResult;
-  };
-  type: MappingType.RegexToText;
-}
-
-/**
- * TODO docs | Duplicate declaration
- */
-export interface SpecialValueMap {
-  options: {
-    match: ('true' | 'false');
-    pattern: string;
-    result: ValueMappingResult;
-  };
-  type: MappingType.SpecialValue;
-}
-
-/**
- * The JSON transfer object for DataFrames. Values are stored in simple JSON
- */
-export interface DataFrameJSON {
-  /**
-   * The field data
-   */
-  data?: DataFrameData;
-  /**
-   * The schema defines the field type and configuration.
-   */
-  schema?: DataFrameSchema;
-}
-
-export type FieldValues = Array<unknown>;
-
-export const defaultFieldValues: FieldValues = [];
-
-export interface DataFrameData {
-  /**
-   * Holds value bases per field so we can encode numbers from fixed points
-   * e.g. [1612900958, 1612900959, 1612900960] -> 1612900958 + [0, 1, 2]
-   */
-  bases?: Array<number>;
-  /**
-   * Since JSON cannot encode NaN, Inf, -Inf, and undefined, these entities
-   * are decoded after JSON.parse() using this struct
-   * TODO | null
-   */
-  entities?: Array<FieldValueEntityLookup>;
-  /**
-   * Holds enums per field so we can encode recurring string values as ints
-   * e.g. ["foo", "foo", "baz", "foo"] -> ["foo", "baz"] + [0,0,1,0]
-   * NOTE: currently only decoding is implemented
-   * TODO | null
-   */
-  enums?: Array<Array<string>>;
-  /**
-   * Holds value multipliers per field so we can encode large numbers concisely
-   * e.g. [4900000000, 35000000000] -> 1e9 + [4.9, 35]
-   */
-  factors?: Array<number>;
-  /**
-   * A columnar store that matches fields defined by schema.
-   */
-  values: Array<FieldValues>;
-}
-
-export const defaultDataFrameData: Partial<DataFrameData> = {
-  bases: [],
-  entities: [],
-  enums: [],
-  factors: [],
-  values: [],
-};
-
-/**
- * Since JSON cannot encode NaN, Inf, -Inf, and undefined, the locations
- * of these entities in field value arrays are stored here for restoration
- * after JSON.parse()
- */
-export interface FieldValueEntityLookup {
-  Inf?: Array<number>;
-  NaN?: Array<number>;
-  NegInf?: Array<number>;
-  /**
-   * Missing because of absence or join
-   */
-  Undef?: Array<number>;
-}
-
-export const defaultFieldValueEntityLookup: Partial<FieldValueEntityLookup> = {
-  Inf: [],
-  NaN: [],
-  NegInf: [],
-  Undef: [],
-};
-
-export interface DataFrameSchema {
-  /**
-   * Field definition without any metadata
-   */
-  fields: Array<FieldSchema>;
-  /**
-   * Initial response global metadata
-   */
-  meta?: QueryResultMeta;
-  /**
-   * Frame name
-   */
-  name?: string;
-  /**
-   * Matches the query target refId
-   */
-  refId?: string;
-}
-
-export const defaultDataFrameSchema: Partial<DataFrameSchema> = {
-  fields: [],
-};
-
-/**
- * TODO docs
- */
-export interface DataSourceJsonData {
-  alertmanagerUid?: string;
-  authType?: string;
-  defaultRegion?: string;
-  manageAlerts?: boolean;
-  profile?: string;
-}
-
-/**
- * Frontend settings model that is passed to Datasource constructor. This differs a bit from the model above
- * as this data model is available to every user who has access to a data source (Viewers+).  This is loaded
- * in bootData (on page load), or from: /api/frontend/settings
- */
-export interface DataSourceInstanceSettings {
-  /**
-   * Currently we support 2 options - direct (browser) and proxy (server)
-   */
-  access: string;
-  /**
-   * This is the full Authorization header if basic auth is enabled.
-   * Only available here when access is Browser (direct), when access is Server (proxy)
-   * The basic auth header, username & password is never exposed to browser/Frontend
-   * so this will be empty then.
-   */
-  basicAuth?: string;
-  /**
-   *  @deprecated -- use jsonData to store information related to database.
-   * This field should only be used by Elasticsearch and Influxdb.
-   */
-  database?: string;
-  id: number;
-  isDefault?: boolean;
-  /**
-   * Extended in veneer
-   */
-  jsonData: unknown;
-  meta: DataSourcePluginMeta;
-  name: string;
-  /**
-   * when access is direct, for some legacy datasources
-   */
-  password?: string;
-  /**
-   * When the name+uid are based on template variables, maintain access to the real values
-   */
-  rawRef?: DataSourceRef;
-  readOnly: boolean;
-  type: string;
-  uid: string;
-  url?: string;
-  username?: string;
-  withCredentials?: boolean;
-}
-
-/**
- * TODO docs
- */
-export interface DataSourcePluginMeta {
-  alerting?: boolean;
-  annotations?: boolean;
-  backend?: boolean;
-  builtIn?: boolean;
-  category?: string;
-  hasQueryHelp?: boolean;
-  isBackend?: boolean;
-  logs?: boolean;
-  metrics?: boolean;
-  mixed?: boolean;
-  queryOptions?: PluginMetaQueryOptions;
-  sort?: number;
-  streaming?: boolean;
-  tracing?: boolean;
-  unlicensed?: boolean;
-}
 
 /**
  * These are the common properties available to all queries in all datasources.
@@ -1013,324 +522,6 @@
   Basic = 'basic',
   Gradient = 'gradient',
   Lcd = 'lcd',
-}
-
-/**
- * TODO docs
- */
-export interface VizTooltipOptions {
-  mode: TooltipDisplayMode;
-  sort: SortOrder;
-}
-
-export interface Labels {}
-
-/**
- * TODO docs | generic type
- */
-export interface ScopedVar {
-  text: unknown;
-  value: unknown;
-}
-
-/**
- * TODO docs
- */
-export interface ScopedVars {}
-
-/**
- * TODO Should be moved to common data query?
- */
-export interface QueryResultBase {
-  /**
-   * Used by some backend data sources to communicate back info about the execution (generated sql, timing)
-   */
-  meta?: QueryResultMeta;
-  /**
-   * Matches the query target refId
-   */
-  refId?: string;
-}
-
-/**
- * TODO docs
- */
-export interface QueryResultMeta {
-  /**
-   * The path for live stream updates for this frame
-   */
-  channel?: string;
-  /**
-   * DataSource Specific Values
-   */
-  custom?: Record<string, unknown>;
-  /**
-   * Optionally identify which topic the frame should be assigned to.
-   * A value specified in the response will override what the request asked for.
-   */
-  dataTopic?: DataTopic;
-  /**
-   * This is the raw query sent to the underlying system.  All macros and templating
-   * as been applied.  When metadata contains this value, it will be shown in the query inspector
-   */
-  executedQueryString?: string;
-  instant?: boolean;
-  /**
-   * Did the query response come from the cache
-   */
-  isCachedResponse?: boolean;
-  /**
-   * used to keep track of old json doc values
-   */
-  json?: boolean;
-  /**
-   * used by log models and loki
-   */
-  limit?: number;
-  /**
-   * Meta notices
-   */
-  notices?: Array<QueryResultMetaNotice>;
-  /**
-   * A browsable path on the datasource
-   */
-  path?: string;
-  /**
-   * defaults to '/'
-   */
-  pathSeparator?: string;
-  /**
-   * Currently used to show results in Explore only in preferred visualisation option
-   */
-  preferredVisualisationType?: PreferredVisualisationType;
-  /**
-   * Legacy data source specific, should be moved to custom
-   * used by log models and loki
-   */
-  searchWords?: Array<string>;
-  /**
-   * Stats
-   */
-  stats?: Array<QueryResultMetaStat>;
-  /**
-   * Used to track transformation ids that where part of the processing
-   */
-  transformations?: Array<string>;
-  type?: DataFrameType;
-}
-
-export const defaultQueryResultMeta: Partial<QueryResultMeta> = {
-  notices: [],
-  searchWords: [],
-  stats: [],
-  transformations: [],
-};
-
-/**
- * TODO this is an enum with one field
- * Attached to query results (not persisted)
- */
-export type DataTopic = 'annotations';
-
-/**
- * TODO docs
- */
-export interface QueryResultMetaStat extends FieldConfig {
-  /**
-   * The display value for this field.  This supports template variables blank is auto
-   */
-  displayName: string;
-  value: number;
-}
-
-export interface QueryResultMetaNotice {
-  /**
-   * Optionally suggest an appropriate tab for the panel inspector
-   */
-  inspect?: ('meta' | 'error' | 'data' | 'stats');
-  /**
-   * An optional link that may be displayed in the UI.
-   * This value may be an absolute URL or relative to grafana root
-   */
-  link?: string;
-  /**
-   * Specify the notice severity
-   */
-  severity: ('info' | 'warning' | 'error');
-  /**
-   * Notice descriptive text
-   */
-  text: string;
-}
-
-/**
- * TODO docs
- */
-export interface PluginMeta {
-  baseUrl: string;
-  defaultNavUrl?: string;
-  /**
-   * Define plugin requirements
-   */
-  dependencies?: PluginDependencies;
-  enabled?: boolean;
-  enterprise?: boolean;
-  hasUpdate?: boolean;
-  id: string;
-  includes?: Array<PluginInclude>;
-  info: {
-    author: {
-      name: string;
-      url?: string;
-    };
-    description: string;
-    links: Array<PluginMetaInfoLink>;
-    logos: {
-      large: string;
-      small: string;
-    };
-    build?: Array<PluginBuildInfo>;
-    screenshots: Array<ScreenshotInfo>;
-    updated: string;
-    version: string;
-  };
-  /**
-   * Filled in by the backend
-   */
-  jsonData?: unknown;
-  latestVersion?: string;
-  live?: boolean;
-  /**
-   * System.load & relative URLS
-   */
-  module: string;
-  name: string;
-  pinned?: boolean;
-  secureJsonData?: Record<string, unknown>;
-  secureJsonFields?: Record<string, boolean>;
-  signature?: PluginSignatureStatus;
-  signatureOrg?: string;
-  signatureType?: PluginSignatureType;
-  state?: PluginState;
-  type: PluginType;
-}
-
-export const defaultPluginMeta: Partial<PluginMeta> = {
-  includes: [],
-};
-
-/**
- * Describes {@link https://grafana.com/docs/grafana/latest/plugins | type of plugin}
- */
-export enum PluginType {
-  app = 'app',
-  datasource = 'datasource',
-  panel = 'panel',
-  renderer = 'renderer',
-  secretsmanager = 'secretsmanager',
-}
-
-export interface PluginMetaInfoLink {
-  name: string;
-  url: string;
-}
-
-export interface PluginBuildInfo {
-  branch?: string;
-  hash?: string;
-  number?: number;
-  pr?: number;
-  repo?: string;
-  time?: number;
-}
-
-export interface ScreenshotInfo {
-  name: string;
-  path: string;
-}
-
-/**
- * TODO docs
- */
-export enum PluginIncludeType {
-  dashboard = 'dashboard',
-  datasource = 'datasource',
-  page = 'page',
-  panel = 'panel',
-}
-
-/**
- * TODO docs
- */
-export interface PluginInclude {
-  /**
-   * Adds the "page" or "dashboard" type includes to the navigation if set to `true`.
-   */
-  addToNav?: boolean;
-  /**
-   * Angular app pages
-   */
-  component?: string;
-  icon?: string;
-  name: string;
-  path?: string;
-  /**
-   * "Admin", "Editor" or "Viewer". If set then the include will only show up in the navigation if the user has the required roles.
-   */
-  role?: string;
-  type: PluginIncludeType;
-}
-
-/**
- * alpha - Only included if `enable_alpha` config option is true
- * beta - Will show a warning banner
- * stable - Will not show anything
- * deprecated - Will continue to work -- but not show up in the options to add
- */
-export enum PluginState {
-  alpha = 'alpha',
-  beta = 'beta',
-  deprecated = 'deprecated',
-  stable = 'stable',
-}
-
-/**
- * TODO docs
- */
-export interface PluginDependencies {
-  grafanaDependency?: string;
-  grafanaVersion: string;
-  plugins: Array<PluginDependencyInfo>;
-}
-
-export const defaultPluginDependencies: Partial<PluginDependencies> = {
-  plugins: [],
-};
-
-/**
- * TODO docs
- */
-export interface PluginDependencyInfo {
-  id: string;
-  name: string;
-  type: PluginType;
-  version: string;
-}
-
-/**
- * Describes status of {@link https://grafana.com/docs/grafana/latest/plugins/plugin-signatures/ | plugin signature}
- * internal - core plugin, no signature
- * valid - signed and accurate MANIFEST
- * invalid - invalid signature
- * modified - valid signature, but content mismatch
- * missing - missing signature file
- */
-export enum PluginSignatureStatus {
-  internal = 'internal',
-  invalid = 'invalid',
-  missing = 'missing',
-  modified = 'modified',
-  valid = 'valid',
 }
 
 /**
@@ -1430,35 +621,6 @@
  */
 export type TimeZoneBrowser = 'browser';
 
-/**
- * TODO duplicate
- */
-export interface ValueMappingResult {
-  color?: string;
-  icon?: string;
-  index?: number;
-  text?: string;
-}
-
-export interface FieldSchema {
-  config?: FieldConfig;
-  labels?: Labels;
-  /**
-   * The column name
-   */
-  name: string;
-  type?: FieldType;
-}
-
-/**
- * TODO docs
- */
-export interface PluginMetaQueryOptions {
-  cacheTimeout?: boolean;
-  maxDataPoints?: boolean;
-  minInterval?: boolean;
-}
-
 export interface DataSourceRef {
   /**
    * The plugin type-id
@@ -1470,9 +632,6 @@
   uid?: string;
 }
 
-<<<<<<< HEAD
-export type PreferredVisualisationType = ('graph' | 'table' | 'logs' | 'trace' | 'nodeGraph' | 'flamegraph' | 'rawPrometheus');
-=======
 export interface FrameGeometrySource {
   /**
    * Path to Gazetteer
@@ -1488,17 +647,13 @@
   mode: FrameGeometrySourceMode;
   wkt?: string;
 }
->>>>>>> c621693d
-
-/**
- * Describes level of {@link https://grafana.com/docs/grafana/latest/plugins/plugin-signatures/#plugin-signature-levels/ | plugin signature level}
- */
-export enum PluginSignatureType {
-  commercial = 'commercial',
-  community = 'community',
-  core = 'core',
-  grafana = 'grafana',
-  private = 'private',
+
+/**
+ * TODO docs
+ */
+export interface VizTooltipOptions {
+  mode: TooltipDisplayMode;
+  sort: SortOrder;
 }
 
 /**
