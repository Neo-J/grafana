--- conflicted
+++ resolved
@@ -170,20 +170,19 @@
 	}
 
 	dto := &dtos.PluginSetting{
-		Type:             string(plugin.Type),
-		Id:               plugin.ID,
-		Name:             plugin.Name,
-		Info:             plugin.Info,
-		Dependencies:     plugin.Dependencies,
-		Includes:         plugin.Includes,
-		BaseUrl:          plugin.BaseURL,
-		Module:           plugin.Module,
-		DefaultNavUrl:    path.Join(hs.Cfg.AppSubURL, plugin.DefaultNavURL),
-		State:            plugin.State,
-		Signature:        plugin.Signature,
-		SignatureType:    plugin.SignatureType,
-		SignatureOrg:     plugin.SignatureOrg,
-		SecureJsonFields: map[string]bool{},
+		Type:          string(plugin.Type),
+		Id:            plugin.ID,
+		Name:          plugin.Name,
+		Info:          plugin.Info,
+		Dependencies:  plugin.Dependencies,
+		Includes:      plugin.Includes,
+		BaseUrl:       plugin.BaseURL,
+		Module:        plugin.Module,
+		DefaultNavUrl: path.Join(hs.Cfg.AppSubURL, plugin.DefaultNavURL),
+		State:         plugin.State,
+		Signature:     plugin.Signature,
+		SignatureType: plugin.SignatureType,
+		SignatureOrg:  plugin.SignatureOrg,
 	}
 
 	if plugin.IsApp() {
@@ -206,16 +205,12 @@
 		dto.Enabled = ps.Enabled
 		dto.Pinned = ps.Pinned
 		dto.JsonData = ps.JSONData
-<<<<<<< HEAD
-		dto.SecureJsonFields = pluginsettings.ToSecureJsonFields(hs.PluginSettings.DecryptedValues(ps))
-=======
 
 		for k, v := range hs.PluginSettings.DecryptedValues(ps) {
 			if len(v) > 0 {
 				dto.SecureJsonFields[k] = true
 			}
 		}
->>>>>>> 9c73e4a3
 	}
 
 	update, exists := hs.pluginsUpdateChecker.HasUpdate(c.Req.Context(), plugin.ID)
