// To change feature flags, edit:
//  pkg/services/featuremgmt/registry.go
// Then run tests in:
//  pkg/services/featuremgmt/toggles_gen_test.go

package featuremgmt

var (
	// Register each toggle here
	standardFeatureFlags = []FeatureFlag{
		{
			Name:        "trimDefaults",
			Description: "Use cue schema to remove values that will be applied automatically",
			State:       FeatureStateBeta,
		},
		{
			Name:        "envelopeEncryption",
			Description: "encrypt secrets",
			State:       FeatureStateBeta,
		},
		{
			Name:        "httpclientprovider_azure_auth",
			Description: "Experimental. Allow datasources to configure Azure authentication directly via JsonData",
			State:       FeatureStateBeta,
		},
		{
			Name:        "service-accounts",
			Description: "support service accounts",
			State:       FeatureStateBeta,
		},
		{
			Name:        "database_metrics",
			Description: "Add prometheus metrics for database tables",
			State:       FeatureStateStable,
		},
		{
			Name:        "dashboardPreviews",
			Description: "Create and show thumbnails for dashboard search results",
			State:       FeatureStateAlpha,
		},
		{
			Name:        "dashboardPreviewsScheduler",
			Description: "Schedule automatic updates to dashboard previews",
			State:       FeatureStateAlpha,
		},
		{
			Name:        "dashboardPreviewsAdmin",
			Description: "Manage the dashboard previews crawler process from the UI",
			State:       FeatureStateAlpha,
		},
		{
			Name:        "live-config",
			Description: "Save grafana live configuration in SQL tables",
			State:       FeatureStateAlpha,
		},
		{
			Name:        "live-pipeline",
			Description: "enable a generic live processing pipeline",
			State:       FeatureStateAlpha,
		},
		{
			Name:         "live-service-web-worker",
			Description:  "This will use a webworker thread to processes events rather than the main thread",
			State:        FeatureStateAlpha,
			FrontendOnly: true,
		},
		{
			Name:         "queryOverLive",
			Description:  "Use grafana live websocket to execute backend queries",
			State:        FeatureStateAlpha,
			FrontendOnly: true,
		},
		{
			Name:            "panelTitleSearch",
			Description:     "Search for dashboards using panel title",
			State:           FeatureStateAlpha,
			RequiresDevMode: true, // only supported in dev mode right now
		},
		{
			Name:         "tempoSearch",
			Description:  "Enable searching in tempo datasources",
			State:        FeatureStateBeta,
			FrontendOnly: true,
		},
		{
			Name:        "tempoBackendSearch",
			Description: "Use backend for tempo search",
			State:       FeatureStateBeta,
		},
		{
			Name:         "tempoServiceGraph",
			Description:  "show service",
			State:        FeatureStateBeta,
			FrontendOnly: true,
		},
		{
			Name:         "lokiBackendMode",
			Description:  "Loki datasource works as backend datasource",
			State:        FeatureStateAlpha,
			FrontendOnly: true,
		},
		{
			Name:        "accesscontrol",
			Description: "Support robust access control",
			State:       FeatureStateBeta,
		},
		{
			Name:            "accesscontrol-builtins",
			Description:     "Simplify access control builtin roles",
			State:           FeatureStateAlpha,
			RequiresDevMode: true,
		},
		{
			Name:        "prometheus_azure_auth",
			Description: "Experimental. Azure authentication for Prometheus datasource",
			State:       FeatureStateBeta,
		},
		{
			Name:         "influxdbBackendMigration",
			Description:  "Query InfluxDB InfluxQL without the proxy",
			State:        FeatureStateAlpha,
			FrontendOnly: true,
		},
		{
			Name:        "newNavigation",
			Description: "Try the next gen navigation model",
			State:       FeatureStateAlpha,
		},
		{
			Name:            "showFeatureFlagsInUI",
			Description:     "Show feature flags in the settings UI",
			State:           FeatureStateAlpha,
			RequiresDevMode: true,
		},
		{
			Name:        "disable_http_request_histogram",
			Description: "Do not create histograms for http requests",
			State:       FeatureStateAlpha,
		},
		{
			Name:            "validatedQueries",
			Description:     "only execute the query saved in a panel",
			State:           FeatureStateAlpha,
			RequiresDevMode: true,
		},
		{
			Name:            "publicDashboards",
			Description:     "enables public access to dashboards",
			State:           FeatureStateAlpha,
			RequiresDevMode: true,
		},
		{
			Name:        "lokiLive",
			Description: "support websocket streaming for loki (early prototype)",
			State:       FeatureStateAlpha,
		},
		{
			Name:        "swaggerUi",
			Description: "Serves swagger UI",
			State:       FeatureStateBeta,
		},
		{
			Name:        "featureHighlights",
			Description: "Highlight Enterprise features",
			State:       FeatureStateStable,
		},
		{
			Name:        "dashboardComments",
			Description: "Enable dashboard-wide comments",
			State:       FeatureStateAlpha,
		},
		{
			Name:        "annotationComments",
			Description: "Enable annotation comments",
			State:       FeatureStateAlpha,
		},
		{
			Name:        "migrationLocking",
			Description: "Lock database during migrations",
			State:       FeatureStateBeta,
		},
		{
			Name:        "saveDashboardDrawer",
			Description: "Use a drawer to show save dashboard dialog",
			State:       FeatureStateBeta,
		},
		{
			Name:        "storage",
			Description: "Configurable storage for dashboards, datasources, and resources",
			State:       FeatureStateAlpha,
		},
		{
			Name:        "alertProvisioning",
			Description: "Provisioning-friendly routes for alerting",
			State:       FeatureStateAlpha,
		},
		{
			Name:            "storageLocalUpload",
			Description:     "allow uploads to local storage",
			State:           FeatureStateAlpha,
			RequiresDevMode: true,
		},
		{
			Name:            "azureMonitorResourcePickerForMetrics",
			Description:     "New UI for Azure Monitor Metrics Query",
			State:           FeatureStateAlpha,
			RequiresDevMode: true,
			FrontendOnly:    true,
		},
		{
			Name:         "explore2Dashboard",
			Description:  "Experimental Explore to Dashboard workflow",
			State:        FeatureStateBeta,
			FrontendOnly: true,
		},
		{
<<<<<<< HEAD
			Name:            "grpcServer",
			Description:     "Run GRPC server",
			State:           FeatureStateAlpha,
			RequiresDevMode: true,
=======
			Name:         "persistNotifications",
			Description:  "PoC Notifications page",
			State:        FeatureStateAlpha,
			FrontendOnly: true,
>>>>>>> c1f766a3
		},
	}
)<|MERGE_RESOLUTION|>--- conflicted
+++ resolved
@@ -214,17 +214,16 @@
 			FrontendOnly: true,
 		},
 		{
-<<<<<<< HEAD
 			Name:            "grpcServer",
 			Description:     "Run GRPC server",
 			State:           FeatureStateAlpha,
 			RequiresDevMode: true,
-=======
+		},
+		{
 			Name:         "persistNotifications",
 			Description:  "PoC Notifications page",
 			State:        FeatureStateAlpha,
 			FrontendOnly: true,
->>>>>>> c1f766a3
 		},
 	}
 )