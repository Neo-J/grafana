package notifier

import (
	"context"
	"errors"
	"io/ioutil"
	"os"
	"sort"
	"testing"
	"time"

	gokit_log "github.com/go-kit/kit/log"
	"github.com/go-openapi/strfmt"
	"github.com/grafana/grafana/pkg/infra/log"
	"github.com/grafana/grafana/pkg/services/encryption/ossencryption"
	apimodels "github.com/grafana/grafana/pkg/services/ngalert/api/tooling/definitions"
	"github.com/grafana/grafana/pkg/services/ngalert/logging"
	"github.com/grafana/grafana/pkg/services/ngalert/metrics"
	"github.com/grafana/grafana/pkg/services/ngalert/store"
	"github.com/grafana/grafana/pkg/services/sqlstore"
	"github.com/grafana/grafana/pkg/setting"
	"github.com/prometheus/alertmanager/api/v2/models"
	"github.com/prometheus/alertmanager/provider/mem"
	"github.com/prometheus/alertmanager/types"
	"github.com/prometheus/client_golang/prometheus"
	"github.com/prometheus/common/model"
	"github.com/stretchr/testify/require"
)

func setupAMTest(t *testing.T) *Alertmanager {
	dir, err := ioutil.TempDir("", "")
	require.NoError(t, err)
	t.Cleanup(func() {
		require.NoError(t, os.RemoveAll(dir))
	})
	cfg := &setting.Cfg{
		DataPath: dir,
	}

	m := metrics.NewAlertmanagerMetrics(prometheus.NewRegistry())
	sqlStore := sqlstore.InitTestDB(t)
	s := &store.DBstore{
		BaseInterval:           10 * time.Second,
		DefaultIntervalSeconds: 60,
		SQLStore:               sqlStore,
		Logger:                 log.New("alertmanager-test"),
	}

	kvStore := newFakeKVStore(t)
<<<<<<< HEAD
	decryptFn := ossencryption.ProvideService().GetDecryptedValue
	am, err := newAlertmanager(1, cfg, s, kvStore, decryptFn, m)
=======
	am, err := newAlertmanager(1, cfg, s, kvStore, &NilPeer{}, m)
>>>>>>> eefb5fe4
	require.NoError(t, err)
	return am
}

func TestAlertmanager_ShouldUseDefaultConfigurationWhenNoConfiguration(t *testing.T) {
	am := setupAMTest(t)
	require.NoError(t, am.SyncAndApplyConfigFromDatabase())
	require.NotNil(t, am.config)
}

func TestPutAlert(t *testing.T) {
	am := setupAMTest(t)

	startTime := time.Now()
	endTime := startTime.Add(2 * time.Hour)

	cases := []struct {
		title          string
		postableAlerts apimodels.PostableAlerts
		expAlerts      func(now time.Time) []*types.Alert
		expError       *AlertValidationError
	}{
		{
			title: "Valid alerts with different start/end set",
			postableAlerts: apimodels.PostableAlerts{
				PostableAlerts: []models.PostableAlert{
					{ // Start and end set.
						Annotations: models.LabelSet{"msg": "Alert1 annotation"},
						Alert: models.Alert{
							Labels:       models.LabelSet{"alertname": "Alert1"},
							GeneratorURL: "http://localhost/url1",
						},
						StartsAt: strfmt.DateTime(startTime),
						EndsAt:   strfmt.DateTime(endTime),
					}, { // Only end is set.
						Annotations: models.LabelSet{"msg": "Alert2 annotation"},
						Alert: models.Alert{
							Labels:       models.LabelSet{"alertname": "Alert2"},
							GeneratorURL: "http://localhost/url2",
						},
						StartsAt: strfmt.DateTime{},
						EndsAt:   strfmt.DateTime(endTime),
					}, { // Only start is set.
						Annotations: models.LabelSet{"msg": "Alert3 annotation"},
						Alert: models.Alert{
							Labels:       models.LabelSet{"alertname": "Alert3"},
							GeneratorURL: "http://localhost/url3",
						},
						StartsAt: strfmt.DateTime(startTime),
						EndsAt:   strfmt.DateTime{},
					}, { // Both start and end are not set.
						Annotations: models.LabelSet{"msg": "Alert4 annotation"},
						Alert: models.Alert{
							Labels:       models.LabelSet{"alertname": "Alert4"},
							GeneratorURL: "http://localhost/url4",
						},
						StartsAt: strfmt.DateTime{},
						EndsAt:   strfmt.DateTime{},
					},
				},
			},
			expAlerts: func(now time.Time) []*types.Alert {
				return []*types.Alert{
					{
						Alert: model.Alert{
							Annotations:  model.LabelSet{"msg": "Alert1 annotation"},
							Labels:       model.LabelSet{"alertname": "Alert1"},
							StartsAt:     startTime,
							EndsAt:       endTime,
							GeneratorURL: "http://localhost/url1",
						},
						UpdatedAt: now,
					}, {
						Alert: model.Alert{
							Annotations:  model.LabelSet{"msg": "Alert2 annotation"},
							Labels:       model.LabelSet{"alertname": "Alert2"},
							StartsAt:     endTime,
							EndsAt:       endTime,
							GeneratorURL: "http://localhost/url2",
						},
						UpdatedAt: now,
					}, {
						Alert: model.Alert{
							Annotations:  model.LabelSet{"msg": "Alert3 annotation"},
							Labels:       model.LabelSet{"alertname": "Alert3"},
							StartsAt:     startTime,
							EndsAt:       now.Add(defaultResolveTimeout),
							GeneratorURL: "http://localhost/url3",
						},
						UpdatedAt: now,
						Timeout:   true,
					}, {
						Alert: model.Alert{
							Annotations:  model.LabelSet{"msg": "Alert4 annotation"},
							Labels:       model.LabelSet{"alertname": "Alert4"},
							StartsAt:     now,
							EndsAt:       now.Add(defaultResolveTimeout),
							GeneratorURL: "http://localhost/url4",
						},
						UpdatedAt: now,
						Timeout:   true,
					},
				}
			},
		}, {
			title: "Removing empty labels and annotations",
			postableAlerts: apimodels.PostableAlerts{
				PostableAlerts: []models.PostableAlert{
					{
						Annotations: models.LabelSet{"msg": "Alert4 annotation", "empty": ""},
						Alert: models.Alert{
							Labels:       models.LabelSet{"alertname": "Alert4", "emptylabel": ""},
							GeneratorURL: "http://localhost/url1",
						},
						StartsAt: strfmt.DateTime{},
						EndsAt:   strfmt.DateTime{},
					},
				},
			},
			expAlerts: func(now time.Time) []*types.Alert {
				return []*types.Alert{
					{
						Alert: model.Alert{
							Annotations:  model.LabelSet{"msg": "Alert4 annotation"},
							Labels:       model.LabelSet{"alertname": "Alert4"},
							StartsAt:     now,
							EndsAt:       now.Add(defaultResolveTimeout),
							GeneratorURL: "http://localhost/url1",
						},
						UpdatedAt: now,
						Timeout:   true,
					},
				}
			},
		}, {
			title: "Allow spaces in label and annotation name",
			postableAlerts: apimodels.PostableAlerts{
				PostableAlerts: []models.PostableAlert{
					{
						Annotations: models.LabelSet{"Dashboard URL": "http://localhost:3000"},
						Alert: models.Alert{
							Labels:       models.LabelSet{"alertname": "Alert4", "Spaced Label": "works"},
							GeneratorURL: "http://localhost/url1",
						},
						StartsAt: strfmt.DateTime{},
						EndsAt:   strfmt.DateTime{},
					},
				},
			},
			expAlerts: func(now time.Time) []*types.Alert {
				return []*types.Alert{
					{
						Alert: model.Alert{
							Annotations:  model.LabelSet{"Dashboard URL": "http://localhost:3000"},
							Labels:       model.LabelSet{"alertname": "Alert4", "Spaced Label": "works"},
							StartsAt:     now,
							EndsAt:       now.Add(defaultResolveTimeout),
							GeneratorURL: "http://localhost/url1",
						},
						UpdatedAt: now,
						Timeout:   true,
					},
				}
			},
		}, {
			title: "Invalid labels",
			postableAlerts: apimodels.PostableAlerts{
				PostableAlerts: []models.PostableAlert{
					{
						Alert: models.Alert{
							Labels: models.LabelSet{"alertname$": "Alert1"},
						},
					},
				},
			},
			expError: &AlertValidationError{
				Alerts: []models.PostableAlert{
					{
						Alert: models.Alert{
							Labels: models.LabelSet{"alertname$": "Alert1"},
						},
					},
				},
				Errors: []error{errors.New("invalid label set: invalid name \"alertname$\"")},
			},
		}, {
			title: "Invalid annotation",
			postableAlerts: apimodels.PostableAlerts{
				PostableAlerts: []models.PostableAlert{
					{
						Annotations: models.LabelSet{"msg$": "Alert4 annotation"},
						Alert: models.Alert{
							Labels: models.LabelSet{"alertname": "Alert1"},
						},
					},
				},
			},
			expError: &AlertValidationError{
				Alerts: []models.PostableAlert{
					{
						Annotations: models.LabelSet{"msg$": "Alert4 annotation"},
						Alert: models.Alert{
							Labels: models.LabelSet{"alertname": "Alert1"},
						},
					},
				},
				Errors: []error{errors.New("invalid annotations: invalid name \"msg$\"")},
			},
		}, {
			title: "No labels after removing empty",
			postableAlerts: apimodels.PostableAlerts{
				PostableAlerts: []models.PostableAlert{
					{
						Alert: models.Alert{
							Labels: models.LabelSet{"alertname": ""},
						},
					},
				},
			},
			expError: &AlertValidationError{
				Alerts: []models.PostableAlert{
					{
						Alert: models.Alert{
							Labels: models.LabelSet{"alertname": ""},
						},
					},
				},
				Errors: []error{errors.New("at least one label pair required")},
			},
		}, {
			title: "Start should be before end",
			postableAlerts: apimodels.PostableAlerts{
				PostableAlerts: []models.PostableAlert{
					{
						Alert: models.Alert{
							Labels: models.LabelSet{"alertname": ""},
						},
						StartsAt: strfmt.DateTime(endTime),
						EndsAt:   strfmt.DateTime(startTime),
					},
				},
			},
			expError: &AlertValidationError{
				Alerts: []models.PostableAlert{
					{
						Alert: models.Alert{
							Labels: models.LabelSet{"alertname": ""},
						},
						StartsAt: strfmt.DateTime(endTime),
						EndsAt:   strfmt.DateTime(startTime),
					},
				},
				Errors: []error{errors.New("start time must be before end time")},
			},
		},
	}

	for _, c := range cases {
		var err error
		t.Run(c.title, func(t *testing.T) {
			r := prometheus.NewRegistry()
			am.marker = types.NewMarker(r)
			am.alerts, err = mem.NewAlerts(context.Background(), am.marker, 15*time.Minute, nil, gokit_log.NewLogfmtLogger(logging.NewWrapper(am.logger)))
			require.NoError(t, err)

			alerts := []*types.Alert{}
			err := am.PutAlerts(c.postableAlerts)
			if c.expError != nil {
				require.Error(t, err)
				require.Equal(t, c.expError, err)
				require.Equal(t, 0, len(alerts))
				return
			}
			require.NoError(t, err)

			iter := am.alerts.GetPending()
			defer iter.Close()
			for a := range iter.Next() {
				alerts = append(alerts, a)
			}

			// We take the "now" time from one of the UpdatedAt.
			now := alerts[0].UpdatedAt
			expAlerts := c.expAlerts(now)

			sort.Sort(types.AlertSlice(expAlerts))
			sort.Sort(types.AlertSlice(alerts))

			require.Equal(t, expAlerts, alerts)
		})
	}
}<|MERGE_RESOLUTION|>--- conflicted
+++ resolved
@@ -47,12 +47,8 @@
 	}
 
 	kvStore := newFakeKVStore(t)
-<<<<<<< HEAD
 	decryptFn := ossencryption.ProvideService().GetDecryptedValue
-	am, err := newAlertmanager(1, cfg, s, kvStore, decryptFn, m)
-=======
-	am, err := newAlertmanager(1, cfg, s, kvStore, &NilPeer{}, m)
->>>>>>> eefb5fe4
+	am, err := newAlertmanager(1, cfg, s, kvStore, &NilPeer{}, decryptFn, m)
 	require.NoError(t, err)
 	return am
 }
