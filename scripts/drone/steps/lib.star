--- conflicted
+++ resolved
@@ -880,15 +880,7 @@
             'go clean -testcache',
             "go list './pkg/...' | xargs -I {} sh -c 'go test -run Integration -covermode=atomic -timeout=30m {}'",
         ]
-<<<<<<< HEAD
-    if edition == 'oss':
-        deps.extend(['wire-install'])
-        cmds.extend([ "go list -f '{{.Dir}}' './pkg/...' | xargs -I {} sh -c 'if grep --include=\\*_test.go --exclude-dir=\\* -q \"^func TestIntegration\" {}/*; then  go test -run Integration -covermode=atomic -timeout=30m {}; fi || exit -1'"])
-    else:
-        deps.extend(['grabpl'])
-        cmds.extend(['./bin/grabpl integration-tests --database postgres'])
-=======
->>>>>>> b5d57c45
+    cmds.extend([ "go list -f '{{.Dir}}' './pkg/...' | xargs -I {} sh -c 'if grep --include=\\*_test.go --exclude-dir=\\* -q \"^func TestIntegration\" {}/*; then  go test -run Integration -covermode=atomic -timeout=30m {}; fi || exit -1'"])
     return {
         'name': 'postgres-integration-tests',
         'image': build_image,
@@ -912,15 +904,7 @@
             'go clean -testcache',
             "go list './pkg/...' | xargs -I {} sh -c 'go test -run Integration -covermode=atomic -timeout=30m {}'",
         ]
-<<<<<<< HEAD
-    if edition == 'oss':
-        deps.extend(['wire-install'])
-        cmds.extend([ "go list -f '{{.Dir}}' './pkg/...' | xargs -I {} sh -c 'if grep --include=\\*_test.go --exclude-dir=\\* -q \"^func TestIntegration\" {}/*; then  go test -run Integration -covermode=atomic -timeout=30m {}; fi || exit -1'"])
-    else:
-        deps.extend(['grabpl'])
-        cmds.extend(['./bin/grabpl integration-tests --database mysql'])
-=======
->>>>>>> b5d57c45
+    cmds.extend([ "go list -f '{{.Dir}}' './pkg/...' | xargs -I {} sh -c 'if grep --include=\\*_test.go --exclude-dir=\\* -q \"^func TestIntegration\" {}/*; then  go test -run Integration -covermode=atomic -timeout=30m {}; fi || exit -1'"])
     return {
         'name': 'mysql-integration-tests',
         'image': build_image,
